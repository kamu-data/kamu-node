--- conflicted
+++ resolved
@@ -21,92 +21,6 @@
 [workspace.dependencies]
 
 # Apps
-<<<<<<< HEAD
-kamu-api-server = { path = "src/app/api-server", version = "0.69.1", default-features = false }
-
-# Utils
-email-gateway = { path = "src/utils/email-gateway", version = "0.69.1", default-features = false, features = [
-    "postmark",
-] }
-graceful-shutdown = { path = "src/utils/graceful-shutdown", version = "0.69.1", default-features = false }
-
-# Utils (core)
-container-runtime = { git = "https://github.com/kamu-data/kamu-cli", branch = "sku/molecule", version = "0.241.1", default-features = false }
-crypto-utils = { git = "https://github.com/kamu-data/kamu-cli", branch = "sku/molecule", version = "0.241.1", default-features = false }
-database-common = { git = "https://github.com/kamu-data/kamu-cli", branch = "sku/molecule", version = "0.241.1", default-features = false }
-database-common-macros = { git = "https://github.com/kamu-data/kamu-cli", branch = "sku/molecule", version = "0.241.1", default-features = false }
-email-utils = { git = "https://github.com/kamu-data/kamu-cli", branch = "sku/molecule", version = "0.241.1", default-features = false }
-http-common = { git = "https://github.com/kamu-data/kamu-cli", branch = "sku/molecule", version = "0.241.1", default-features = false }
-init-on-startup = { git = "https://github.com/kamu-data/kamu-cli", branch = "sku/molecule", version = "0.241.1", default-features = false }
-internal-error = { git = "https://github.com/kamu-data/kamu-cli", branch = "sku/molecule", version = "0.241.1", default-features = false }
-messaging-outbox = { git = "https://github.com/kamu-data/kamu-cli", branch = "sku/molecule", version = "0.241.1", default-features = false }
-observability = { git = "https://github.com/kamu-data/kamu-cli", branch = "sku/molecule", version = "0.241.1", default-features = false }
-s3-utils = { git = "https://github.com/kamu-data/kamu-cli", branch = "sku/molecule", version = "0.241.1", default-features = false }
-server-console = { git = "https://github.com/kamu-data/kamu-cli", branch = "sku/molecule", version = "0.241.1", default-features = false }
-test-utils = { git = "https://github.com/kamu-data/kamu-cli", branch = "sku/molecule", version = "0.241.1", default-features = false }
-time-source = { git = "https://github.com/kamu-data/kamu-cli", branch = "sku/molecule", version = "0.241.1", default-features = false }
-
-## Open Data Fabric
-odf = { git = "https://github.com/kamu-data/kamu-cli", branch = "sku/molecule", version = "0.241.1", default-features = false, package = "opendatafabric" }
-
-# Domain
-kamu-accounts = { git = "https://github.com/kamu-data/kamu-cli", branch = "sku/molecule", version = "0.241.1", default-features = false }
-kamu-auth-rebac = { git = "https://github.com/kamu-data/kamu-cli", branch = "sku/molecule", version = "0.241.1", default-features = false }
-kamu-auth-rebac-services = { git = "https://github.com/kamu-data/kamu-cli", branch = "sku/molecule", version = "0.241.1", default-features = false }
-kamu-auth-web3 = { git = "https://github.com/kamu-data/kamu-cli", branch = "sku/molecule", version = "0.241.1", default-features = false }
-kamu-auth-web3-services = { git = "https://github.com/kamu-data/kamu-cli", branch = "sku/molecule", version = "0.241.1", default-features = false }
-kamu-datasets = { git = "https://github.com/kamu-data/kamu-cli", branch = "sku/molecule", version = "0.241.1", default-features = false }
-kamu-flow-system = { git = "https://github.com/kamu-data/kamu-cli", branch = "sku/molecule", version = "0.241.1", default-features = false }
-kamu-flow-system-services = { git = "https://github.com/kamu-data/kamu-cli", branch = "sku/molecule", version = "0.241.1", default-features = false }
-kamu-search = { git = "https://github.com/kamu-data/kamu-cli", branch = "sku/molecule", version = "0.241.1", default-features = false }
-kamu-search-services = { git = "https://github.com/kamu-data/kamu-cli", branch = "sku/molecule", version = "0.241.1", default-features = false }
-kamu-task-system = { git = "https://github.com/kamu-data/kamu-cli", branch = "sku/molecule", version = "0.241.1", default-features = false }
-kamu-task-system-services = { git = "https://github.com/kamu-data/kamu-cli", branch = "sku/molecule", version = "0.241.1", default-features = false }
-kamu-webhooks = { git = "https://github.com/kamu-data/kamu-cli", branch = "sku/molecule", version = "0.241.1", default-features = false }
-kamu-webhooks-services = { git = "https://github.com/kamu-data/kamu-cli", branch = "sku/molecule", version = "0.241.1", default-features = false }
-
-# Infra
-kamu = { git = "https://github.com/kamu-data/kamu-cli", branch = "sku/molecule", version = "0.241.1", default-features = false }
-kamu-accounts-inmem = { git = "https://github.com/kamu-data/kamu-cli", branch = "sku/molecule", version = "0.241.1", default-features = false }
-kamu-accounts-postgres = { git = "https://github.com/kamu-data/kamu-cli", branch = "sku/molecule", version = "0.241.1", default-features = false }
-kamu-accounts-services = { git = "https://github.com/kamu-data/kamu-cli", branch = "sku/molecule", version = "0.241.1", default-features = false }
-kamu-accounts-sqlite = { git = "https://github.com/kamu-data/kamu-cli", branch = "sku/molecule", version = "0.241.1", default-features = false }
-kamu-adapter-auth-oso-rebac = { git = "https://github.com/kamu-data/kamu-cli", branch = "sku/molecule", version = "0.241.1", default-features = false }
-kamu-adapter-auth-web3 = { git = "https://github.com/kamu-data/kamu-cli", branch = "sku/molecule", version = "0.241.1", default-features = false }
-kamu-adapter-flight-sql = { git = "https://github.com/kamu-data/kamu-cli", branch = "sku/molecule", version = "0.241.1", default-features = false }
-kamu-adapter-graphql = { git = "https://github.com/kamu-data/kamu-cli", branch = "sku/molecule", version = "0.241.1", default-features = false }
-kamu-adapter-http = { git = "https://github.com/kamu-data/kamu-cli", branch = "sku/molecule", version = "0.241.1", default-features = false }
-kamu-adapter-oauth = { git = "https://github.com/kamu-data/kamu-cli", branch = "sku/molecule", version = "0.241.1", default-features = false }
-kamu-adapter-odata = { git = "https://github.com/kamu-data/kamu-cli", branch = "sku/molecule", version = "0.241.1", default-features = false }
-kamu-auth-rebac-inmem = { git = "https://github.com/kamu-data/kamu-cli", branch = "sku/molecule", version = "0.241.1", default-features = false }
-kamu-auth-rebac-postgres = { git = "https://github.com/kamu-data/kamu-cli", branch = "sku/molecule", version = "0.241.1", default-features = false }
-kamu-auth-rebac-sqlite = { git = "https://github.com/kamu-data/kamu-cli", branch = "sku/molecule", version = "0.241.1", default-features = false }
-kamu-auth-web3-inmem = { git = "https://github.com/kamu-data/kamu-cli", branch = "sku/molecule", version = "0.241.1", default-features = false }
-kamu-auth-web3-postgres = { git = "https://github.com/kamu-data/kamu-cli", branch = "sku/molecule", version = "0.241.1", default-features = false }
-kamu-auth-web3-sqlite = { git = "https://github.com/kamu-data/kamu-cli", branch = "sku/molecule", version = "0.241.1", default-features = false }
-kamu-datasets-inmem = { git = "https://github.com/kamu-data/kamu-cli", branch = "sku/molecule", version = "0.241.1", default-features = false }
-kamu-datasets-postgres = { git = "https://github.com/kamu-data/kamu-cli", branch = "sku/molecule", version = "0.241.1", default-features = false }
-kamu-datasets-services = { git = "https://github.com/kamu-data/kamu-cli", branch = "sku/molecule", version = "0.241.1", default-features = false }
-kamu-datasets-sqlite = { git = "https://github.com/kamu-data/kamu-cli", branch = "sku/molecule", version = "0.241.1", default-features = false }
-kamu-flow-system-inmem = { git = "https://github.com/kamu-data/kamu-cli", branch = "sku/molecule", version = "0.241.1", default-features = false }
-kamu-flow-system-postgres = { git = "https://github.com/kamu-data/kamu-cli", branch = "sku/molecule", version = "0.241.1", default-features = false }
-kamu-flow-system-sqlite = { git = "https://github.com/kamu-data/kamu-cli", branch = "sku/molecule", version = "0.241.1", default-features = false }
-kamu-messaging-outbox-inmem = { git = "https://github.com/kamu-data/kamu-cli", branch = "sku/molecule", version = "0.241.1", default-features = false }
-kamu-messaging-outbox-postgres = { git = "https://github.com/kamu-data/kamu-cli", branch = "sku/molecule", version = "0.241.1", default-features = false }
-kamu-messaging-outbox-sqlite = { git = "https://github.com/kamu-data/kamu-cli", branch = "sku/molecule", version = "0.241.1", default-features = false }
-kamu-search-openai = { git = "https://github.com/kamu-data/kamu-cli", branch = "sku/molecule", version = "0.241.1", default-features = false }
-kamu-search-qdrant = { git = "https://github.com/kamu-data/kamu-cli", branch = "sku/molecule", version = "0.241.1", default-features = false }
-kamu-task-system-inmem = { git = "https://github.com/kamu-data/kamu-cli", branch = "sku/molecule", version = "0.241.1", default-features = false }
-kamu-task-system-postgres = { git = "https://github.com/kamu-data/kamu-cli", branch = "sku/molecule", version = "0.241.1", default-features = false }
-kamu-task-system-sqlite = { git = "https://github.com/kamu-data/kamu-cli", branch = "sku/molecule", version = "0.241.1", default-features = false }
-kamu-webhooks-inmem = { git = "https://github.com/kamu-data/kamu-cli", branch = "sku/molecule", version = "0.241.1", default-features = false }
-kamu-webhooks-postgres = { git = "https://github.com/kamu-data/kamu-cli", branch = "sku/molecule", version = "0.241.1", default-features = false }
-kamu-webhooks-sqlite = { git = "https://github.com/kamu-data/kamu-cli", branch = "sku/molecule", version = "0.241.1", default-features = false }
-
-# E2E: kamu-cli
-kamu-cli-e2e-common = { git = "https://github.com/kamu-data/kamu-cli", branch = "sku/molecule", version = "0.241.1", default-features = false }
-kamu-cli-e2e-repo-tests = { git = "https://github.com/kamu-data/kamu-cli", branch = "sku/molecule", version = "0.241.1", default-features = false }
-=======
 kamu-api-server = { path = "src/app/api-server", version = "0.70.1", default-features = false }
 
 # Utils
@@ -116,86 +30,85 @@
 graceful-shutdown = { path = "src/utils/graceful-shutdown", version = "0.70.1", default-features = false }
 
 # Utils (core)
-container-runtime = { git = "https://github.com/kamu-data/kamu-cli", branch = "master", version = "0.244.2", default-features = false }
-crypto-utils = { git = "https://github.com/kamu-data/kamu-cli", branch = "master", version = "0.244.2", default-features = false }
-database-common = { git = "https://github.com/kamu-data/kamu-cli", branch = "master", version = "0.244.2", default-features = false }
-database-common-macros = { git = "https://github.com/kamu-data/kamu-cli", branch = "master", version = "0.244.2", default-features = false }
-email-utils = { git = "https://github.com/kamu-data/kamu-cli", branch = "master", version = "0.244.2", default-features = false }
-http-common = { git = "https://github.com/kamu-data/kamu-cli", branch = "master", version = "0.244.2", default-features = false }
-init-on-startup = { git = "https://github.com/kamu-data/kamu-cli", branch = "master", version = "0.244.2", default-features = false }
-internal-error = { git = "https://github.com/kamu-data/kamu-cli", branch = "master", version = "0.244.2", default-features = false }
-messaging-outbox = { git = "https://github.com/kamu-data/kamu-cli", branch = "master", version = "0.244.2", default-features = false }
-observability = { git = "https://github.com/kamu-data/kamu-cli", branch = "master", version = "0.244.2", default-features = false }
-s3-utils = { git = "https://github.com/kamu-data/kamu-cli", branch = "master", version = "0.244.2", default-features = false }
-server-console = { git = "https://github.com/kamu-data/kamu-cli", branch = "master", version = "0.244.2", default-features = false }
-test-utils = { git = "https://github.com/kamu-data/kamu-cli", branch = "master", version = "0.244.2", default-features = false }
-time-source = { git = "https://github.com/kamu-data/kamu-cli", branch = "master", version = "0.244.2", default-features = false }
+container-runtime = { git = "https://github.com/kamu-data/kamu-cli", branch = "sku/molecule", version = "0.244.2", default-features = false }
+crypto-utils = { git = "https://github.com/kamu-data/kamu-cli", branch = "sku/molecule", version = "0.244.2", default-features = false }
+database-common = { git = "https://github.com/kamu-data/kamu-cli", branch = "sku/molecule", version = "0.244.2", default-features = false }
+database-common-macros = { git = "https://github.com/kamu-data/kamu-cli", branch = "sku/molecule", version = "0.244.2", default-features = false }
+email-utils = { git = "https://github.com/kamu-data/kamu-cli", branch = "sku/molecule", version = "0.244.2", default-features = false }
+http-common = { git = "https://github.com/kamu-data/kamu-cli", branch = "sku/molecule", version = "0.244.2", default-features = false }
+init-on-startup = { git = "https://github.com/kamu-data/kamu-cli", branch = "sku/molecule", version = "0.244.2", default-features = false }
+internal-error = { git = "https://github.com/kamu-data/kamu-cli", branch = "sku/molecule", version = "0.244.2", default-features = false }
+messaging-outbox = { git = "https://github.com/kamu-data/kamu-cli", branch = "sku/molecule", version = "0.244.2", default-features = false }
+observability = { git = "https://github.com/kamu-data/kamu-cli", branch = "sku/molecule", version = "0.244.2", default-features = false }
+s3-utils = { git = "https://github.com/kamu-data/kamu-cli", branch = "sku/molecule", version = "0.244.2", default-features = false }
+server-console = { git = "https://github.com/kamu-data/kamu-cli", branch = "sku/molecule", version = "0.244.2", default-features = false }
+test-utils = { git = "https://github.com/kamu-data/kamu-cli", branch = "sku/molecule", version = "0.244.2", default-features = false }
+time-source = { git = "https://github.com/kamu-data/kamu-cli", branch = "sku/molecule", version = "0.244.2", default-features = false }
 
 ## Open Data Fabric
-odf = { git = "https://github.com/kamu-data/kamu-cli", branch = "master", version = "0.244.2", default-features = false, package = "opendatafabric" }
+odf = { git = "https://github.com/kamu-data/kamu-cli", branch = "sku/molecule", version = "0.244.2", default-features = false, package = "opendatafabric" }
 
 # Domain
-kamu-accounts = { git = "https://github.com/kamu-data/kamu-cli", branch = "master", version = "0.244.2", default-features = false }
-kamu-auth-rebac = { git = "https://github.com/kamu-data/kamu-cli", branch = "master", version = "0.244.2", default-features = false }
-kamu-auth-rebac-services = { git = "https://github.com/kamu-data/kamu-cli", branch = "master", version = "0.244.2", default-features = false }
-kamu-auth-web3 = { git = "https://github.com/kamu-data/kamu-cli", branch = "master", version = "0.244.2", default-features = false }
-kamu-auth-web3-services = { git = "https://github.com/kamu-data/kamu-cli", branch = "master", version = "0.244.2", default-features = false }
-kamu-datasets = { git = "https://github.com/kamu-data/kamu-cli", branch = "master", version = "0.244.2", default-features = false }
-kamu-flow-system = { git = "https://github.com/kamu-data/kamu-cli", branch = "master", version = "0.244.2", default-features = false }
-kamu-flow-system-services = { git = "https://github.com/kamu-data/kamu-cli", branch = "master", version = "0.244.2", default-features = false }
-kamu-search = { git = "https://github.com/kamu-data/kamu-cli", branch = "master", version = "0.244.2", default-features = false }
-kamu-search-services = { git = "https://github.com/kamu-data/kamu-cli", branch = "master", version = "0.244.2", default-features = false }
-kamu-task-system = { git = "https://github.com/kamu-data/kamu-cli", branch = "master", version = "0.244.2", default-features = false }
-kamu-task-system-services = { git = "https://github.com/kamu-data/kamu-cli", branch = "master", version = "0.244.2", default-features = false }
-kamu-webhooks = { git = "https://github.com/kamu-data/kamu-cli", branch = "master", version = "0.244.2", default-features = false }
-kamu-webhooks-services = { git = "https://github.com/kamu-data/kamu-cli", branch = "master", version = "0.244.2", default-features = false }
+kamu-accounts = { git = "https://github.com/kamu-data/kamu-cli", branch = "sku/molecule", version = "0.244.2", default-features = false }
+kamu-auth-rebac = { git = "https://github.com/kamu-data/kamu-cli", branch = "sku/molecule", version = "0.244.2", default-features = false }
+kamu-auth-rebac-services = { git = "https://github.com/kamu-data/kamu-cli", branch = "sku/molecule", version = "0.244.2", default-features = false }
+kamu-auth-web3 = { git = "https://github.com/kamu-data/kamu-cli", branch = "sku/molecule", version = "0.244.2", default-features = false }
+kamu-auth-web3-services = { git = "https://github.com/kamu-data/kamu-cli", branch = "sku/molecule", version = "0.244.2", default-features = false }
+kamu-datasets = { git = "https://github.com/kamu-data/kamu-cli", branch = "sku/molecule", version = "0.244.2", default-features = false }
+kamu-flow-system = { git = "https://github.com/kamu-data/kamu-cli", branch = "sku/molecule", version = "0.244.2", default-features = false }
+kamu-flow-system-services = { git = "https://github.com/kamu-data/kamu-cli", branch = "sku/molecule", version = "0.244.2", default-features = false }
+kamu-search = { git = "https://github.com/kamu-data/kamu-cli", branch = "sku/molecule", version = "0.244.2", default-features = false }
+kamu-search-services = { git = "https://github.com/kamu-data/kamu-cli", branch = "sku/molecule", version = "0.244.2", default-features = false }
+kamu-task-system = { git = "https://github.com/kamu-data/kamu-cli", branch = "sku/molecule", version = "0.244.2", default-features = false }
+kamu-task-system-services = { git = "https://github.com/kamu-data/kamu-cli", branch = "sku/molecule", version = "0.244.2", default-features = false }
+kamu-webhooks = { git = "https://github.com/kamu-data/kamu-cli", branch = "sku/molecule", version = "0.244.2", default-features = false }
+kamu-webhooks-services = { git = "https://github.com/kamu-data/kamu-cli", branch = "sku/molecule", version = "0.244.2", default-features = false }
 
 # Infra
-kamu = { git = "https://github.com/kamu-data/kamu-cli", branch = "master", version = "0.244.2", default-features = false }
-kamu-accounts-inmem = { git = "https://github.com/kamu-data/kamu-cli", branch = "master", version = "0.244.2", default-features = false }
-kamu-accounts-postgres = { git = "https://github.com/kamu-data/kamu-cli", branch = "master", version = "0.244.2", default-features = false }
-kamu-accounts-services = { git = "https://github.com/kamu-data/kamu-cli", branch = "master", version = "0.244.2", default-features = false }
-kamu-accounts-sqlite = { git = "https://github.com/kamu-data/kamu-cli", branch = "master", version = "0.244.2", default-features = false }
-kamu-adapter-auth-oso-rebac = { git = "https://github.com/kamu-data/kamu-cli", branch = "master", version = "0.244.2", default-features = false }
-kamu-adapter-auth-web3 = { git = "https://github.com/kamu-data/kamu-cli", branch = "master", version = "0.244.2", default-features = false }
-kamu-adapter-flight-sql = { git = "https://github.com/kamu-data/kamu-cli", branch = "master", version = "0.244.2", default-features = false }
-kamu-adapter-graphql = { git = "https://github.com/kamu-data/kamu-cli", branch = "master", version = "0.244.2", default-features = false }
-kamu-adapter-http = { git = "https://github.com/kamu-data/kamu-cli", branch = "master", version = "0.244.2", default-features = false }
-kamu-adapter-oauth = { git = "https://github.com/kamu-data/kamu-cli", branch = "master", version = "0.244.2", default-features = false }
-kamu-adapter-odata = { git = "https://github.com/kamu-data/kamu-cli", branch = "master", version = "0.244.2", default-features = false }
-kamu-adapter-flow-dataset = { git = "https://github.com/kamu-data/kamu-cli", branch = "master", version = "0.244.2", default-features = false }
-kamu-adapter-task-dataset = { git = "https://github.com/kamu-data/kamu-cli", branch = "master", version = "0.244.2", default-features = false }
-kamu-adapter-task-webhook = { git = "https://github.com/kamu-data/kamu-cli", branch = "master", version = "0.244.2", default-features = false }
-kamu-adapter-flow-task = { git = "https://github.com/kamu-data/kamu-cli", branch = "master", version = "0.244.2", default-features = false }
-kamu-auth-rebac-inmem = { git = "https://github.com/kamu-data/kamu-cli", branch = "master", version = "0.244.2", default-features = false }
-kamu-auth-rebac-postgres = { git = "https://github.com/kamu-data/kamu-cli", branch = "master", version = "0.244.2", default-features = false }
-kamu-auth-rebac-sqlite = { git = "https://github.com/kamu-data/kamu-cli", branch = "master", version = "0.244.2", default-features = false }
-kamu-auth-web3-inmem = { git = "https://github.com/kamu-data/kamu-cli", branch = "master", version = "0.244.2", default-features = false }
-kamu-auth-web3-postgres = { git = "https://github.com/kamu-data/kamu-cli", branch = "master", version = "0.244.2", default-features = false }
-kamu-auth-web3-sqlite = { git = "https://github.com/kamu-data/kamu-cli", branch = "master", version = "0.244.2", default-features = false }
-kamu-datasets-inmem = { git = "https://github.com/kamu-data/kamu-cli", branch = "master", version = "0.244.2", default-features = false }
-kamu-datasets-postgres = { git = "https://github.com/kamu-data/kamu-cli", branch = "master", version = "0.244.2", default-features = false }
-kamu-datasets-services = { git = "https://github.com/kamu-data/kamu-cli", branch = "master", version = "0.244.2", default-features = false }
-kamu-datasets-sqlite = { git = "https://github.com/kamu-data/kamu-cli", branch = "master", version = "0.244.2", default-features = false }
-kamu-flow-system-inmem = { git = "https://github.com/kamu-data/kamu-cli", branch = "master", version = "0.244.2", default-features = false }
-kamu-flow-system-postgres = { git = "https://github.com/kamu-data/kamu-cli", branch = "master", version = "0.244.2", default-features = false }
-kamu-flow-system-sqlite = { git = "https://github.com/kamu-data/kamu-cli", branch = "master", version = "0.244.2", default-features = false }
-kamu-messaging-outbox-inmem = { git = "https://github.com/kamu-data/kamu-cli", branch = "master", version = "0.244.2", default-features = false }
-kamu-messaging-outbox-postgres = { git = "https://github.com/kamu-data/kamu-cli", branch = "master", version = "0.244.2", default-features = false }
-kamu-messaging-outbox-sqlite = { git = "https://github.com/kamu-data/kamu-cli", branch = "master", version = "0.244.2", default-features = false }
-kamu-search-openai = { git = "https://github.com/kamu-data/kamu-cli", branch = "master", version = "0.244.2", default-features = false }
-kamu-search-qdrant = { git = "https://github.com/kamu-data/kamu-cli", branch = "master", version = "0.244.2", default-features = false }
-kamu-task-system-inmem = { git = "https://github.com/kamu-data/kamu-cli", branch = "master", version = "0.244.2", default-features = false }
-kamu-task-system-postgres = { git = "https://github.com/kamu-data/kamu-cli", branch = "master", version = "0.244.2", default-features = false }
-kamu-task-system-sqlite = { git = "https://github.com/kamu-data/kamu-cli", branch = "master", version = "0.244.2", default-features = false }
-kamu-webhooks-inmem = { git = "https://github.com/kamu-data/kamu-cli", branch = "master", version = "0.244.2", default-features = false }
-kamu-webhooks-postgres = { git = "https://github.com/kamu-data/kamu-cli", branch = "master", version = "0.244.2", default-features = false }
-kamu-webhooks-sqlite = { git = "https://github.com/kamu-data/kamu-cli", branch = "master", version = "0.244.2", default-features = false }
+kamu = { git = "https://github.com/kamu-data/kamu-cli", branch = "sku/molecule", version = "0.244.2", default-features = false }
+kamu-accounts-inmem = { git = "https://github.com/kamu-data/kamu-cli", branch = "sku/molecule", version = "0.244.2", default-features = false }
+kamu-accounts-postgres = { git = "https://github.com/kamu-data/kamu-cli", branch = "sku/molecule", version = "0.244.2", default-features = false }
+kamu-accounts-services = { git = "https://github.com/kamu-data/kamu-cli", branch = "sku/molecule", version = "0.244.2", default-features = false }
+kamu-accounts-sqlite = { git = "https://github.com/kamu-data/kamu-cli", branch = "sku/molecule", version = "0.244.2", default-features = false }
+kamu-adapter-auth-oso-rebac = { git = "https://github.com/kamu-data/kamu-cli", branch = "sku/molecule", version = "0.244.2", default-features = false }
+kamu-adapter-auth-web3 = { git = "https://github.com/kamu-data/kamu-cli", branch = "sku/molecule", version = "0.244.2", default-features = false }
+kamu-adapter-flight-sql = { git = "https://github.com/kamu-data/kamu-cli", branch = "sku/molecule", version = "0.244.2", default-features = false }
+kamu-adapter-graphql = { git = "https://github.com/kamu-data/kamu-cli", branch = "sku/molecule", version = "0.244.2", default-features = false }
+kamu-adapter-http = { git = "https://github.com/kamu-data/kamu-cli", branch = "sku/molecule", version = "0.244.2", default-features = false }
+kamu-adapter-oauth = { git = "https://github.com/kamu-data/kamu-cli", branch = "sku/molecule", version = "0.244.2", default-features = false }
+kamu-adapter-odata = { git = "https://github.com/kamu-data/kamu-cli", branch = "sku/molecule", version = "0.244.2", default-features = false }
+kamu-adapter-task-dataset = { git = "https://github.com/kamu-data/kamu-cli", branch = "sku/molecule", version = "0.244.2", default-features = false }
+kamu-adapter-task-webhook = { git = "https://github.com/kamu-data/kamu-cli", branch = "sku/molecule", version = "0.244.2", default-features = false }
+kamu-adapter-flow-task = { git = "https://github.com/kamu-data/kamu-cli", branch = "sku/molecule", version = "0.244.2", default-features = false }
+kamu-adapter-flow-dataset = { git = "https://github.com/kamu-data/kamu-cli", branch = "sku/molecule", version = "0.244.2", default-features = false }
+kamu-auth-rebac-inmem = { git = "https://github.com/kamu-data/kamu-cli", branch = "sku/molecule", version = "0.244.2", default-features = false }
+kamu-auth-rebac-postgres = { git = "https://github.com/kamu-data/kamu-cli", branch = "sku/molecule", version = "0.244.2", default-features = false }
+kamu-auth-rebac-sqlite = { git = "https://github.com/kamu-data/kamu-cli", branch = "sku/molecule", version = "0.244.2", default-features = false }
+kamu-auth-web3-inmem = { git = "https://github.com/kamu-data/kamu-cli", branch = "sku/molecule", version = "0.244.2", default-features = false }
+kamu-auth-web3-postgres = { git = "https://github.com/kamu-data/kamu-cli", branch = "sku/molecule", version = "0.244.2", default-features = false }
+kamu-auth-web3-sqlite = { git = "https://github.com/kamu-data/kamu-cli", branch = "sku/molecule", version = "0.244.2", default-features = false }
+kamu-datasets-inmem = { git = "https://github.com/kamu-data/kamu-cli", branch = "sku/molecule", version = "0.244.2", default-features = false }
+kamu-datasets-postgres = { git = "https://github.com/kamu-data/kamu-cli", branch = "sku/molecule", version = "0.244.2", default-features = false }
+kamu-datasets-services = { git = "https://github.com/kamu-data/kamu-cli", branch = "sku/molecule", version = "0.244.2", default-features = false }
+kamu-datasets-sqlite = { git = "https://github.com/kamu-data/kamu-cli", branch = "sku/molecule", version = "0.244.2", default-features = false }
+kamu-flow-system-inmem = { git = "https://github.com/kamu-data/kamu-cli", branch = "sku/molecule", version = "0.244.2", default-features = false }
+kamu-flow-system-postgres = { git = "https://github.com/kamu-data/kamu-cli", branch = "sku/molecule", version = "0.244.2", default-features = false }
+kamu-flow-system-sqlite = { git = "https://github.com/kamu-data/kamu-cli", branch = "sku/molecule", version = "0.244.2", default-features = false }
+kamu-messaging-outbox-inmem = { git = "https://github.com/kamu-data/kamu-cli", branch = "sku/molecule", version = "0.244.2", default-features = false }
+kamu-messaging-outbox-postgres = { git = "https://github.com/kamu-data/kamu-cli", branch = "sku/molecule", version = "0.244.2", default-features = false }
+kamu-messaging-outbox-sqlite = { git = "https://github.com/kamu-data/kamu-cli", branch = "sku/molecule", version = "0.244.2", default-features = false }
+kamu-search-openai = { git = "https://github.com/kamu-data/kamu-cli", branch = "sku/molecule", version = "0.244.2", default-features = false }
+kamu-search-qdrant = { git = "https://github.com/kamu-data/kamu-cli", branch = "sku/molecule", version = "0.244.2", default-features = false }
+kamu-task-system-inmem = { git = "https://github.com/kamu-data/kamu-cli", branch = "sku/molecule", version = "0.244.2", default-features = false }
+kamu-task-system-postgres = { git = "https://github.com/kamu-data/kamu-cli", branch = "sku/molecule", version = "0.244.2", default-features = false }
+kamu-task-system-sqlite = { git = "https://github.com/kamu-data/kamu-cli", branch = "sku/molecule", version = "0.244.2", default-features = false }
+kamu-webhooks-inmem = { git = "https://github.com/kamu-data/kamu-cli", branch = "sku/molecule", version = "0.244.2", default-features = false }
+kamu-webhooks-postgres = { git = "https://github.com/kamu-data/kamu-cli", branch = "sku/molecule", version = "0.244.2", default-features = false }
+kamu-webhooks-sqlite = { git = "https://github.com/kamu-data/kamu-cli", branch = "sku/molecule", version = "0.244.2", default-features = false }
 
 # E2E: kamu-cli
-kamu-cli-e2e-common = { git = "https://github.com/kamu-data/kamu-cli", branch = "master", version = "0.244.2", default-features = false }
-kamu-cli-e2e-repo-tests = { git = "https://github.com/kamu-data/kamu-cli", branch = "master", version = "0.244.2", default-features = false }
->>>>>>> bc818b3f
+kamu-cli-e2e-common = { git = "https://github.com/kamu-data/kamu-cli", branch = "sku/molecule", version = "0.244.2", default-features = false }
+kamu-cli-e2e-repo-tests = { git = "https://github.com/kamu-data/kamu-cli", branch = "sku/molecule", version = "0.244.2", default-features = false }
 
 # E2E: kamu-node
 kamu-node-e2e-common = { path = "src/e2e/app/common", version = "0.70.1", default-features = false }
@@ -208,11 +121,7 @@
 aws-sdk-s3 = "=1.68.0"
 
 [workspace.package]
-<<<<<<< HEAD
-version = "0.69.1"
-=======
 version = "0.70.1"
->>>>>>> bc818b3f
 edition = "2024"
 homepage = "https://github.com/kamu-data/kamu-platform"
 repository = "https://github.com/kamu-data/kamu-platform"
