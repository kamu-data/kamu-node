Kamu Platform is licensed under the Business Source License agreement below.

For a simple explanation of this license please visit:
https://docs.kamu.dev/contrib/license/

-----------------------------------------------------------------------------

KAMU DATA BUSINESS SOURCE LICENSE AGREEMENT

Business Source License 1.1

Licensor:                  Kamu Data, Inc.

<<<<<<< HEAD
Licensed Work:             Kamu Platform Version 0.68.1
=======
Licensed Work:             Kamu Platform Version 0.69.0
>>>>>>> c6a043cd
                           The Licensed Work is © 2023 Kamu Data, Inc.

Additional Use Grant:      You may use the Licensed Work for any purpose,
                           provided that you may not use the Licensed Work for
                           a Data Service.

                           A "Data Service" is a commercial offering that allows
                           third parties (other than your employees and
                           contractors) to access the functionality of the
                           Licensed Work where data or transformations are
                           controlled by such third parties.

<<<<<<< HEAD
Change Date:               2029-06-02
=======
Change Date:               2029-06-06
>>>>>>> c6a043cd

Change License:            Apache License, Version 2.0


For information about alternative licensing arrangements for the Software,
please visit https://kamu.dev/.

Notice

The Business Source License (this document, or the “License”) is not an Open
Source license. However, the Licensed Work will eventually be made available
under an Open Source License, as stated in this License.

License text copyright © 2017 MariaDB Corporation Ab, All Rights Reserved.
“Business Source License” is a trademark of MariaDB Corporation Ab.

For more information on the use of the Business Source License, please visit
https://mariadb.com/bsl-faq-adopting.

Terms

The Licensor hereby grants you the right to copy, modify, create derivative
works, redistribute, and make non-production use of the Licensed Work. The
Licensor may make an Additional Use Grant, above, permitting limited
production use.

Effective on the Change Date, or the fourth anniversary of the first publicly
available distribution of a specific version of the Licensed Work under this
License, whichever comes first, the Licensor hereby grants you rights under
the terms of the Change License, and the rights granted in the paragraph
above terminate.

If your use of the Licensed Work does not comply with the requirements
currently in effect as described in this License, you must purchase a
commercial license from the Licensor, its affiliated entities, or authorized
resellers, or you must refrain from using the Licensed Work.

All copies of the original and modified Licensed Work, and derivative works
of the Licensed Work, are subject to this License. This License applies
separately for each version of the Licensed Work and the Change Date may vary
for each version of the Licensed Work released by Licensor.

You must conspicuously display this License on each original or modified copy
of the Licensed Work. If you receive the Licensed Work in original or
modified form from a third party, the terms and conditions set forth in this
License apply to your use of that work.

Any use of the Licensed Work in violation of this License will automatically
terminate your rights under this License for the current and all other
versions of the Licensed Work.

This License does not grant you any right in any trademark or logo of
Licensor or its affiliates (provided that you may use a trademark or logo of
Licensor as expressly required by this License).

TO THE EXTENT PERMITTED BY APPLICABLE LAW, THE LICENSED WORK IS PROVIDED ON
AN “AS IS” BASIS. LICENSOR HEREBY DISCLAIMS ALL WARRANTIES AND CONDITIONS,
EXPRESS OR IMPLIED, INCLUDING (WITHOUT LIMITATION) WARRANTIES OF
MERCHANTABILITY, FITNESS FOR A PARTICULAR PURPOSE, NON-INFRINGEMENT, AND
TITLE.

MariaDB hereby grants you permission to use this License’s text to license
your works, and to refer to it using the trademark “Business Source License”,
as long as you comply with the Covenants of Licensor below.

Covenants of Licensor

In consideration of the right to use this License’s text and the “Business
Source License” name and trademark, Licensor covenants to MariaDB, and to all
other recipients of the licensed work to be provided by Licensor:

1. To specify as the Change License the GPL Version 2.0 or any later version,
   or a license that is compatible with GPL Version 2.0 or a later version,
   where “compatible” means that software provided under the Change License can
   be included in a program with software provided under GPL Version 2.0 or a
   later version. Licensor may specify additional Change Licenses without
   limitation.

2. To either: (a) specify an additional grant of rights to use that does not
   impose any additional restriction on the right granted in this License, as
   the Additional Use Grant; or (b) insert the text “None”.

3. To specify a Change Date.

4. Not to modify this License in any other way.

-----------------------------------------------------------------------------

A copy of the Apache 2.0 license (Change License) is reproduced below.

                                   Apache License
                             Version 2.0, January 2004
                          http://www.apache.org/licenses/

     TERMS AND CONDITIONS FOR USE, REPRODUCTION, AND DISTRIBUTION

     1. Definitions.

        "License" shall mean the terms and conditions for use, reproduction,
        and distribution as defined by Sections 1 through 9 of this document.

        "Licensor" shall mean the copyright owner or entity authorized by
        the copyright owner that is granting the License.

        "Legal Entity" shall mean the union of the acting entity and all
        other entities that control, are controlled by, or are under common
        control with that entity. For the purposes of this definition,
        "control" means (i) the power, direct or indirect, to cause the
        direction or management of such entity, whether by contract or
        otherwise, or (ii) ownership of fifty percent (50%) or more of the
        outstanding shares, or (iii) beneficial ownership of such entity.

        "You" (or "Your") shall mean an individual or Legal Entity
        exercising permissions granted by this License.

        "Source" form shall mean the preferred form for making modifications,
        including but not limited to software source code, documentation
        source, and configuration files.

        "Object" form shall mean any form resulting from mechanical
        transformation or translation of a Source form, including but
        not limited to compiled object code, generated documentation,
        and conversions to other media types.

        "Work" shall mean the work of authorship, whether in Source or
        Object form, made available under the License, as indicated by a
        copyright notice that is included in or attached to the work
        (an example is provided in the Appendix below).

        "Derivative Works" shall mean any work, whether in Source or Object
        form, that is based on (or derived from) the Work and for which the
        editorial revisions, annotations, elaborations, or other modifications
        represent, as a whole, an original work of authorship. For the purposes
        of this License, Derivative Works shall not include works that remain
        separable from, or merely link (or bind by name) to the interfaces of,
        the Work and Derivative Works thereof.

        "Contribution" shall mean any work of authorship, including
        the original version of the Work and any modifications or additions
        to that Work or Derivative Works thereof, that is intentionally
        submitted to Licensor for inclusion in the Work by the copyright owner
        or by an individual or Legal Entity authorized to submit on behalf of
        the copyright owner. For the purposes of this definition, "submitted"
        means any form of electronic, verbal, or written communication sent
        to the Licensor or its representatives, including but not limited to
        communication on electronic mailing lists, source code control systems,
        and issue tracking systems that are managed by, or on behalf of, the
        Licensor for the purpose of discussing and improving the Work, but
        excluding communication that is conspicuously marked or otherwise
        designated in writing by the copyright owner as "Not a Contribution."

        "Contributor" shall mean Licensor and any individual or Legal Entity
        on behalf of whom a Contribution has been received by Licensor and
        subsequently incorporated within the Work.

     2. Grant of Copyright License. Subject to the terms and conditions of
        this License, each Contributor hereby grants to You a perpetual,
        worldwide, non-exclusive, no-charge, royalty-free, irrevocable
        copyright license to reproduce, prepare Derivative Works of,
        publicly display, publicly perform, sublicense, and distribute the
        Work and such Derivative Works in Source or Object form.

     3. Grant of Patent License. Subject to the terms and conditions of
        this License, each Contributor hereby grants to You a perpetual,
        worldwide, non-exclusive, no-charge, royalty-free, irrevocable
        (except as stated in this section) patent license to make, have made,
        use, offer to sell, sell, import, and otherwise transfer the Work,
        where such license applies only to those patent claims licensable
        by such Contributor that are necessarily infringed by their
        Contribution(s) alone or by combination of their Contribution(s)
        with the Work to which such Contribution(s) was submitted. If You
        institute patent litigation against any entity (including a
        cross-claim or counterclaim in a lawsuit) alleging that the Work
        or a Contribution incorporated within the Work constitutes direct
        or contributory patent infringement, then any patent licenses
        granted to You under this License for that Work shall terminate
        as of the date such litigation is filed.

     4. Redistribution. You may reproduce and distribute copies of the
        Work or Derivative Works thereof in any medium, with or without
        modifications, and in Source or Object form, provided that You
        meet the following conditions:

        (a) You must give any other recipients of the Work or
            Derivative Works a copy of this License; and

        (b) You must cause any modified files to carry prominent notices
            stating that You changed the files; and

        (c) You must retain, in the Source form of any Derivative Works
            that You distribute, all copyright, patent, trademark, and
            attribution notices from the Source form of the Work,
            excluding those notices that do not pertain to any part of
            the Derivative Works; and

        (d) If the Work includes a "NOTICE" text file as part of its
            distribution, then any Derivative Works that You distribute must
            include a readable copy of the attribution notices contained
            within such NOTICE file, excluding those notices that do not
            pertain to any part of the Derivative Works, in at least one
            of the following places: within a NOTICE text file distributed
            as part of the Derivative Works; within the Source form or
            documentation, if provided along with the Derivative Works; or,
            within a display generated by the Derivative Works, if and
            wherever such third-party notices normally appear. The contents
            of the NOTICE file are for informational purposes only and
            do not modify the License. You may add Your own attribution
            notices within Derivative Works that You distribute, alongside
            or as an addendum to the NOTICE text from the Work, provided
            that such additional attribution notices cannot be construed
            as modifying the License.

        You may add Your own copyright statement to Your modifications and
        may provide additional or different license terms and conditions
        for use, reproduction, or distribution of Your modifications, or
        for any such Derivative Works as a whole, provided Your use,
        reproduction, and distribution of the Work otherwise complies with
        the conditions stated in this License.

     5. Submission of Contributions. Unless You explicitly state otherwise,
        any Contribution intentionally submitted for inclusion in the Work
        by You to the Licensor shall be under the terms and conditions of
        this License, without any additional terms or conditions.
        Notwithstanding the above, nothing herein shall supersede or modify
        the terms of any separate license agreement you may have executed
        with Licensor regarding such Contributions.

     6. Trademarks. This License does not grant permission to use the trade
        names, trademarks, service marks, or product names of the Licensor,
        except as required for reasonable and customary use in describing the
        origin of the Work and reproducing the content of the NOTICE file.

     7. Disclaimer of Warranty. Unless required by applicable law or
        agreed to in writing, Licensor provides the Work (and each
        Contributor provides its Contributions) on an "AS IS" BASIS,
        WITHOUT WARRANTIES OR CONDITIONS OF ANY KIND, either express or
        implied, including, without limitation, any warranties or conditions
        of TITLE, NON-INFRINGEMENT, MERCHANTABILITY, or FITNESS FOR A
        PARTICULAR PURPOSE. You are solely responsible for determining the
        appropriateness of using or redistributing the Work and assume any
        risks associated with Your exercise of permissions under this License.

     8. Limitation of Liability. In no event and under no legal theory,
        whether in tort (including negligence), contract, or otherwise,
        unless required by applicable law (such as deliberate and grossly
        negligent acts) or agreed to in writing, shall any Contributor be
        liable to You for damages, including any direct, indirect, special,
        incidental, or consequential damages of any character arising as a
        result of this License or out of the use or inability to use the
        Work (including but not limited to damages for loss of goodwill,
        work stoppage, computer failure or malfunction, or any and all
        other commercial damages or losses), even if such Contributor
        has been advised of the possibility of such damages.

     9. Accepting Warranty or Additional Liability. While redistributing
        the Work or Derivative Works thereof, You may choose to offer,
        and charge a fee for, acceptance of support, warranty, indemnity,
        or other liability obligations and/or rights consistent with this
        License. However, in accepting such obligations, You may act only
        on Your own behalf and on Your sole responsibility, not on behalf
        of any other Contributor, and only if You agree to indemnify,
        defend, and hold each Contributor harmless for any liability
        incurred by, or claims asserted against, such Contributor by reason
        of your accepting any such warranty or additional liability.

     END OF TERMS AND CONDITIONS<|MERGE_RESOLUTION|>--- conflicted
+++ resolved
@@ -11,11 +11,7 @@
 
 Licensor:                  Kamu Data, Inc.
 
-<<<<<<< HEAD
-Licensed Work:             Kamu Platform Version 0.68.1
-=======
 Licensed Work:             Kamu Platform Version 0.69.0
->>>>>>> c6a043cd
                            The Licensed Work is © 2023 Kamu Data, Inc.
 
 Additional Use Grant:      You may use the Licensed Work for any purpose,
@@ -28,11 +24,7 @@
                            Licensed Work where data or transformations are
                            controlled by such third parties.
 
-<<<<<<< HEAD
-Change Date:               2029-06-02
-=======
 Change Date:               2029-06-06
->>>>>>> c6a043cd
 
 Change License:            Apache License, Version 2.0
 
