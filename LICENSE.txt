Kamu Platform is licensed under the Business Source License agreement below.

For a simple explanation of this license please visit:
https://docs.kamu.dev/contrib/license/

-----------------------------------------------------------------------------

KAMU DATA BUSINESS SOURCE LICENSE AGREEMENT

Business Source License 1.1

Licensor:                  Kamu Data, Inc.

<<<<<<< HEAD
Licensed Work:             Kamu Platform Version 0.66.0
=======
Licensed Work:             Kamu Platform Version 0.67.0
>>>>>>> ed0270f7
                           The Licensed Work is © 2023 Kamu Data, Inc.

Additional Use Grant:      You may use the Licensed Work for any purpose,
                           provided that you may not use the Licensed Work for
                           a Data Service.

                           A "Data Service" is a commercial offering that allows
                           third parties (other than your employees and
                           contractors) to access the functionality of the
                           Licensed Work where data or transformations are
                           controlled by such third parties.

<<<<<<< HEAD
Change Date:               2029-05-22
=======
Change Date:               2029-05-26
>>>>>>> ed0270f7

Change License:            Apache License, Version 2.0


For information about alternative licensing arrangements for the Software,
please visit https://kamu.dev/.

Notice

The Business Source License (this document, or the “License”) is not an Open
Source license. However, the Licensed Work will eventually be made available
under an Open Source License, as stated in this License.

License text copyright © 2017 MariaDB Corporation Ab, All Rights Reserved.
“Business Source License” is a trademark of MariaDB Corporation Ab.

For more information on the use of the Business Source License, please visit
https://mariadb.com/bsl-faq-adopting.

Terms

The Licensor hereby grants you the right to copy, modify, create derivative
works, redistribute, and make non-production use of the Licensed Work. The
Licensor may make an Additional Use Grant, above, permitting limited
production use.

Effective on the Change Date, or the fourth anniversary of the first publicly
available distribution of a specific version of the Licensed Work under this
License, whichever comes first, the Licensor hereby grants you rights under
the terms of the Change License, and the rights granted in the paragraph
above terminate.

If your use of the Licensed Work does not comply with the requirements
currently in effect as described in this License, you must purchase a
commercial license from the Licensor, its affiliated entities, or authorized
resellers, or you must refrain from using the Licensed Work.

All copies of the original and modified Licensed Work, and derivative works
of the Licensed Work, are subject to this License. This License applies
separately for each version of the Licensed Work and the Change Date may vary
for each version of the Licensed Work released by Licensor.

You must conspicuously display this License on each original or modified copy
of the Licensed Work. If you receive the Licensed Work in original or
modified form from a third party, the terms and conditions set forth in this
License apply to your use of that work.

Any use of the Licensed Work in violation of this License will automatically
terminate your rights under this License for the current and all other
versions of the Licensed Work.

This License does not grant you any right in any trademark or logo of
Licensor or its affiliates (provided that you may use a trademark or logo of
Licensor as expressly required by this License).

TO THE EXTENT PERMITTED BY APPLICABLE LAW, THE LICENSED WORK IS PROVIDED ON
AN “AS IS” BASIS. LICENSOR HEREBY DISCLAIMS ALL WARRANTIES AND CONDITIONS,
EXPRESS OR IMPLIED, INCLUDING (WITHOUT LIMITATION) WARRANTIES OF
MERCHANTABILITY, FITNESS FOR A PARTICULAR PURPOSE, NON-INFRINGEMENT, AND
TITLE.

MariaDB hereby grants you permission to use this License’s text to license
your works, and to refer to it using the trademark “Business Source License”,
as long as you comply with the Covenants of Licensor below.

Covenants of Licensor

In consideration of the right to use this License’s text and the “Business
Source License” name and trademark, Licensor covenants to MariaDB, and to all
other recipients of the licensed work to be provided by Licensor:

1. To specify as the Change License the GPL Version 2.0 or any later version,
   or a license that is compatible with GPL Version 2.0 or a later version,
   where “compatible” means that software provided under the Change License can
   be included in a program with software provided under GPL Version 2.0 or a
   later version. Licensor may specify additional Change Licenses without
   limitation.

2. To either: (a) specify an additional grant of rights to use that does not
   impose any additional restriction on the right granted in this License, as
   the Additional Use Grant; or (b) insert the text “None”.

3. To specify a Change Date.

4. Not to modify this License in any other way.

-----------------------------------------------------------------------------

A copy of the Apache 2.0 license (Change License) is reproduced below.

                                   Apache License
                             Version 2.0, January 2004
                          http://www.apache.org/licenses/

     TERMS AND CONDITIONS FOR USE, REPRODUCTION, AND DISTRIBUTION

     1. Definitions.

        "License" shall mean the terms and conditions for use, reproduction,
        and distribution as defined by Sections 1 through 9 of this document.

        "Licensor" shall mean the copyright owner or entity authorized by
        the copyright owner that is granting the License.

        "Legal Entity" shall mean the union of the acting entity and all
        other entities that control, are controlled by, or are under common
        control with that entity. For the purposes of this definition,
        "control" means (i) the power, direct or indirect, to cause the
        direction or management of such entity, whether by contract or
        otherwise, or (ii) ownership of fifty percent (50%) or more of the
        outstanding shares, or (iii) beneficial ownership of such entity.

        "You" (or "Your") shall mean an individual or Legal Entity
        exercising permissions granted by this License.

        "Source" form shall mean the preferred form for making modifications,
        including but not limited to software source code, documentation
        source, and configuration files.

        "Object" form shall mean any form resulting from mechanical
        transformation or translation of a Source form, including but
        not limited to compiled object code, generated documentation,
        and conversions to other media types.

        "Work" shall mean the work of authorship, whether in Source or
        Object form, made available under the License, as indicated by a
        copyright notice that is included in or attached to the work
        (an example is provided in the Appendix below).

        "Derivative Works" shall mean any work, whether in Source or Object
        form, that is based on (or derived from) the Work and for which the
        editorial revisions, annotations, elaborations, or other modifications
        represent, as a whole, an original work of authorship. For the purposes
        of this License, Derivative Works shall not include works that remain
        separable from, or merely link (or bind by name) to the interfaces of,
        the Work and Derivative Works thereof.

        "Contribution" shall mean any work of authorship, including
        the original version of the Work and any modifications or additions
        to that Work or Derivative Works thereof, that is intentionally
        submitted to Licensor for inclusion in the Work by the copyright owner
        or by an individual or Legal Entity authorized to submit on behalf of
        the copyright owner. For the purposes of this definition, "submitted"
        means any form of electronic, verbal, or written communication sent
        to the Licensor or its representatives, including but not limited to
        communication on electronic mailing lists, source code control systems,
        and issue tracking systems that are managed by, or on behalf of, the
        Licensor for the purpose of discussing and improving the Work, but
        excluding communication that is conspicuously marked or otherwise
        designated in writing by the copyright owner as "Not a Contribution."

        "Contributor" shall mean Licensor and any individual or Legal Entity
        on behalf of whom a Contribution has been received by Licensor and
        subsequently incorporated within the Work.

     2. Grant of Copyright License. Subject to the terms and conditions of
        this License, each Contributor hereby grants to You a perpetual,
        worldwide, non-exclusive, no-charge, royalty-free, irrevocable
        copyright license to reproduce, prepare Derivative Works of,
        publicly display, publicly perform, sublicense, and distribute the
        Work and such Derivative Works in Source or Object form.

     3. Grant of Patent License. Subject to the terms and conditions of
        this License, each Contributor hereby grants to You a perpetual,
        worldwide, non-exclusive, no-charge, royalty-free, irrevocable
        (except as stated in this section) patent license to make, have made,
        use, offer to sell, sell, import, and otherwise transfer the Work,
        where such license applies only to those patent claims licensable
        by such Contributor that are necessarily infringed by their
        Contribution(s) alone or by combination of their Contribution(s)
        with the Work to which such Contribution(s) was submitted. If You
        institute patent litigation against any entity (including a
        cross-claim or counterclaim in a lawsuit) alleging that the Work
        or a Contribution incorporated within the Work constitutes direct
        or contributory patent infringement, then any patent licenses
        granted to You under this License for that Work shall terminate
        as of the date such litigation is filed.

     4. Redistribution. You may reproduce and distribute copies of the
        Work or Derivative Works thereof in any medium, with or without
        modifications, and in Source or Object form, provided that You
        meet the following conditions:

        (a) You must give any other recipients of the Work or
            Derivative Works a copy of this License; and

        (b) You must cause any modified files to carry prominent notices
            stating that You changed the files; and

        (c) You must retain, in the Source form of any Derivative Works
            that You distribute, all copyright, patent, trademark, and
            attribution notices from the Source form of the Work,
            excluding those notices that do not pertain to any part of
            the Derivative Works; and

        (d) If the Work includes a "NOTICE" text file as part of its
            distribution, then any Derivative Works that You distribute must
            include a readable copy of the attribution notices contained
            within such NOTICE file, excluding those notices that do not
            pertain to any part of the Derivative Works, in at least one
            of the following places: within a NOTICE text file distributed
            as part of the Derivative Works; within the Source form or
            documentation, if provided along with the Derivative Works; or,
            within a display generated by the Derivative Works, if and
            wherever such third-party notices normally appear. The contents
            of the NOTICE file are for informational purposes only and
            do not modify the License. You may add Your own attribution
            notices within Derivative Works that You distribute, alongside
            or as an addendum to the NOTICE text from the Work, provided
            that such additional attribution notices cannot be construed
            as modifying the License.

        You may add Your own copyright statement to Your modifications and
        may provide additional or different license terms and conditions
        for use, reproduction, or distribution of Your modifications, or
        for any such Derivative Works as a whole, provided Your use,
        reproduction, and distribution of the Work otherwise complies with
        the conditions stated in this License.

     5. Submission of Contributions. Unless You explicitly state otherwise,
        any Contribution intentionally submitted for inclusion in the Work
        by You to the Licensor shall be under the terms and conditions of
        this License, without any additional terms or conditions.
        Notwithstanding the above, nothing herein shall supersede or modify
        the terms of any separate license agreement you may have executed
        with Licensor regarding such Contributions.

     6. Trademarks. This License does not grant permission to use the trade
        names, trademarks, service marks, or product names of the Licensor,
        except as required for reasonable and customary use in describing the
        origin of the Work and reproducing the content of the NOTICE file.

     7. Disclaimer of Warranty. Unless required by applicable law or
        agreed to in writing, Licensor provides the Work (and each
        Contributor provides its Contributions) on an "AS IS" BASIS,
        WITHOUT WARRANTIES OR CONDITIONS OF ANY KIND, either express or
        implied, including, without limitation, any warranties or conditions
        of TITLE, NON-INFRINGEMENT, MERCHANTABILITY, or FITNESS FOR A
        PARTICULAR PURPOSE. You are solely responsible for determining the
        appropriateness of using or redistributing the Work and assume any
        risks associated with Your exercise of permissions under this License.

     8. Limitation of Liability. In no event and under no legal theory,
        whether in tort (including negligence), contract, or otherwise,
        unless required by applicable law (such as deliberate and grossly
        negligent acts) or agreed to in writing, shall any Contributor be
        liable to You for damages, including any direct, indirect, special,
        incidental, or consequential damages of any character arising as a
        result of this License or out of the use or inability to use the
        Work (including but not limited to damages for loss of goodwill,
        work stoppage, computer failure or malfunction, or any and all
        other commercial damages or losses), even if such Contributor
        has been advised of the possibility of such damages.

     9. Accepting Warranty or Additional Liability. While redistributing
        the Work or Derivative Works thereof, You may choose to offer,
        and charge a fee for, acceptance of support, warranty, indemnity,
        or other liability obligations and/or rights consistent with this
        License. However, in accepting such obligations, You may act only
        on Your own behalf and on Your sole responsibility, not on behalf
        of any other Contributor, and only if You agree to indemnify,
        defend, and hold each Contributor harmless for any liability
        incurred by, or claims asserted against, such Contributor by reason
        of your accepting any such warranty or additional liability.

     END OF TERMS AND CONDITIONS<|MERGE_RESOLUTION|>--- conflicted
+++ resolved
@@ -11,11 +11,7 @@
 
 Licensor:                  Kamu Data, Inc.
 
-<<<<<<< HEAD
-Licensed Work:             Kamu Platform Version 0.66.0
-=======
 Licensed Work:             Kamu Platform Version 0.67.0
->>>>>>> ed0270f7
                            The Licensed Work is © 2023 Kamu Data, Inc.
 
 Additional Use Grant:      You may use the Licensed Work for any purpose,
@@ -28,11 +24,7 @@
                            Licensed Work where data or transformations are
                            controlled by such third parties.
 
-<<<<<<< HEAD
-Change Date:               2029-05-22
-=======
 Change Date:               2029-05-26
->>>>>>> ed0270f7
 
 Change License:            Apache License, Version 2.0
 
