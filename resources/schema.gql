type AccessTokenConnection {
	"""
	A shorthand for `edges { node { ... } }`
	"""
	nodes: [ViewAccessToken!]!
	"""
	Approximate number of total nodes
	"""
	totalCount: Int!
	"""
	Page information
	"""
	pageInfo: PageBasedInfo!
	edges: [AccessTokenEdge!]!
}

type AccessTokenEdge {
	node: ViewAccessToken!
}

scalar AccessTokenID

type Account {
	"""
	Unique and stable identifier of this account
	"""
	id: AccountID!
	"""
	Symbolic account name
	"""
	accountName: AccountName!
	"""
	Account name to display
	"""
	displayName: AccountDisplayName!
	"""
	Account type
	"""
	accountType: AccountType!
	"""
	Account provider
	"""
	accountProvider: AccountProvider!
	"""
	Email address
	"""
	email: String!
	"""
	Avatar URL
	"""
	avatarUrl: String
	"""
	Indicates the administrator status
	"""
	isAdmin: Boolean!
	"""
	Access to the flow configurations of this account
	"""
	flows: AccountFlows!
	"""
	Access to the flow configurations of this account
	"""
	accessTokens: AccountAccessTokens!
	"""
	Returns datasets belonging to this account
	"""
	ownedDatasets(page: Int, perPage: Int): DatasetConnection!
}

type AccountAccessTokens {
	listAccessTokens(page: Int, perPage: Int): AccessTokenConnection!
}

type AccountAccessTokensMut {
	createAccessToken(tokenName: String!): CreateTokenResult!
	revokeAccessToken(tokenId: AccessTokenID!): RevokeResult!
}

type AccountConnection {
	"""
	A shorthand for `edges { node { ... } }`
	"""
	nodes: [Account!]!
	"""
	Approximate number of total nodes
	"""
	totalCount: Int!
	"""
	Page information
	"""
	pageInfo: PageBasedInfo!
	edges: [AccountEdge!]!
}

input AccountDatasetRelationOperation {
	accountId: AccountID!
	operation: DatasetRoleOperation!
	datasetId: DatasetID!
}

scalar AccountDisplayName

type AccountEdge {
	node: Account!
}

type AccountFieldNonUnique implements CreateAccountResult {
	field: String!
	message: String!
}

input AccountFlowFilters {
	byFlowType: DatasetFlowType
	byStatus: FlowStatus
	byInitiator: InitiatorFilterInput
	byDatasetIds: [DatasetID!]!
}

type AccountFlowRuns {
	listFlows(page: Int, perPage: Int, filters: AccountFlowFilters): FlowConnection!
	listDatasetsWithFlow: DatasetConnection!
}

type AccountFlowTriggers {
	"""
	Checks if all triggers of all datasets in account are disabled
	"""
	allPaused: Boolean!
}

type AccountFlowTriggersMut {
	resumeAccountDatasetFlows: Boolean!
	pauseAccountDatasetFlows: Boolean!
}

type AccountFlows {
	"""
	Returns interface for flow runs queries
	"""
	runs: AccountFlowRuns!
	"""
	Returns interface for flow triggers queries
	"""
	triggers: AccountFlowTriggers!
}

type AccountFlowsMut {
	triggers: AccountFlowTriggersMut!
}

scalar AccountID

input AccountLookupFilter {
	excludeAccountsByIds: [AccountID!]!
}

type AccountMut {
	"""
	Convert to read-only accessor to an account
	"""
	account: Account!
	"""
	Update account name
	"""
	rename(newName: AccountName!): RenameAccountResult!
	"""
	Update account email
	"""
	updateEmail(newEmail: Email!): UpdateEmailResult!
	"""
	Reset password for a selected account. Allowed only for admin users
	"""
	modifyPassword(password: AccountPassword!): ModifyPasswordResult!
	"""
	Change password with confirmation
	"""
	modifyPasswordWithConfirmation(oldPassword: AccountPassword!, newPassword: AccountPassword!): ModifyPasswordResult!
	"""
	Delete a selected account. Allowed only for admin users
	"""
	delete: DeleteAccountResult!
	"""
	Access to the mutable flow configurations of this account
	"""
	flows: AccountFlowsMut!
	"""
	Access to the mutable flow configurations of this account
	"""
	accessTokens: AccountAccessTokensMut!
}

scalar AccountName

scalar AccountPassword

enum AccountProvider {
	PASSWORD
	OAUTH_GITHUB
	WEB3_WALLET
}

enum AccountType {
	USER
	ORGANIZATION
}

type AccountWithRole {
	account: Account!
	role: DatasetAccessRole!
}

type AccountWithRoleConnection {
	"""
	A shorthand for `edges { node { ... } }`
	"""
	nodes: [AccountWithRole!]!
	"""
	Approximate number of total nodes
	"""
	totalCount: Int!
	"""
	Page information
	"""
	pageInfo: PageBasedInfo!
	edges: [AccountWithRoleEdge!]!
}

type AccountWithRoleEdge {
	node: AccountWithRole!
}

type Accounts {
	"""
	Returns the account that is making the call (authorized subject)
	"""
	me: Account!
	"""
	Returns an account by its ID, if found
	"""
	byId(accountId: AccountID!): Account
	"""
	Returns accounts by their IDs
	"""
	byIds(		accountIds: [AccountID!]!,
		"""
		Whether to skip unresolved accounts or return an error if one or more are missing
		"""
		skipMissing: Boolean!
	): [Account!]!
	"""
	Returns an account by its name, if found
	"""
	byName(name: AccountName!): Account
	"""
	Returns accounts by their names
	"""
	byNames(		accountNames: [AccountName!]!,
		"""
		Whether to skip unresolved accounts or return an error if one or more are missing
		"""
		skipMissing: Boolean!
	): [Account!]!
}

type AccountsMut {
	"""
	Returns the mutable account that is making the call (authorized subject)
	"""
	me: AccountMut!
	"""
	Returns a mutable account by its id
	"""
	byId(accountId: AccountID!): AccountMut
	"""
	Returns mutable accounts by their IDs
	"""
	byIds(		accountIds: [AccountID!]!,
		"""
		Whether to skip unresolved accounts or return an error if one or more are missing
		"""
		skipMissing: Boolean!
	): [AccountMut!]!
	"""
	Returns a mutable account by its name
	"""
	byName(accountName: AccountName!): AccountMut
	"""
	Returns accounts by their names
	"""
	byNames(		accountNames: [AccountName!]!,
		"""
		Whether to skip unresolved accounts or return an error if one or more are missing
		"""
		skipMissing: Boolean!
	): [AccountMut!]!
	"""
	Create a new account
	"""
	createAccount(accountName: AccountName!, email: Email): CreateAccountResult!
	"""
	Create wallet accounts
	"""
	createWalletAccounts(walletAddresses: [DidPkh!]!): CreateWalletAccountsResult!
}

"""
Indicates that data has been ingested into a root dataset.

See: https://github.com/kamu-data/open-data-fabric/blob/master/open-data-fabric.md#adddata-schema
"""
type AddData {
	"""
	Hash of the checkpoint file used to restore ingestion state, if any.
	"""
	prevCheckpoint: Multihash
	"""
	Last offset of the previous data slice, if any. Must be equal to the
	last non-empty `newData.offsetInterval.end`.
	"""
	prevOffset: Int
	"""
	Describes output data written during this transaction, if any.
	"""
	newData: DataSlice
	"""
	Describes checkpoint written during this transaction, if any. If an
	engine operation resulted in no updates to the checkpoint, but
	checkpoint is still relevant for subsequent runs - a hash of the
	previous checkpoint should be specified.
	"""
	newCheckpoint: Checkpoint
	"""
	Last watermark of the output data stream, if any. Initial blocks may not
	have watermarks, but once watermark is set - all subsequent blocks
	should either carry the same watermark or specify a new (greater) one.
	Thus, watermarks are monotonically non-decreasing.
	"""
	newWatermark: DateTime
	"""
	The state of the source the data was added from to allow fast resuming.
	If the state did not change but is still relevant for subsequent runs it
	should be carried, i.e. only the last state per source is considered
	when resuming.
	"""
	newSourceState: SourceState
	"""
	ODF extensions.
	"""
	extra: ExtraAttributes
}

"""
Describes how to ingest data into a root dataset from a certain logical
source.

See: https://github.com/kamu-data/open-data-fabric/blob/master/open-data-fabric.md#addpushsource-schema
"""
type AddPushSource {
	"""
	Identifies the source within this dataset.
	"""
	sourceName: String!
	"""
	Defines how data is read into structured format.
	"""
	read: ReadStep!
	"""
	Pre-processing query that shapes the data.
	"""
	preprocess: Transform
	"""
	Determines how newly-ingested data should be merged with existing
	history.
	"""
	merge: MergeStrategy!
}

type Admin {
	selfTest: String!
}

type ApplyRolesMatrixResult {
	message: String!
}

"""
Embedded attachment item.

See: https://github.com/kamu-data/open-data-fabric/blob/master/open-data-fabric.md#attachmentembedded-schema
"""
type AttachmentEmbedded {
	"""
	Path to an attachment if it was materialized into a file.
	"""
	path: String!
	"""
	Content of the attachment.
	"""
	content: String!
}

"""
Defines the source of attachment files.

See: https://github.com/kamu-data/open-data-fabric/blob/master/open-data-fabric.md#attachments-schema
"""
union Attachments = AttachmentsEmbedded

"""
For attachments that are specified inline and are embedded in the metadata.

See: https://github.com/kamu-data/open-data-fabric/blob/master/open-data-fabric.md#attachmentsembedded-schema
"""
type AttachmentsEmbedded {
	"""
	List of embedded items.
	"""
	items: [AttachmentEmbedded!]!
}

type Auth {
	enabledProviders: [AccountProvider!]!
	relations(accountIds: [AccountID!]!, page: Int, perPage: Int): AuthRelationConnection!
}

type AuthMut {
	"""
	Web3-related functionality group
	"""
	web3: AuthWeb3Mut!
	login(loginMethod: AccountProvider!, loginCredentialsJson: String!, deviceCode: DeviceCode): LoginResponse!
	accountDetails(accessToken: String!): Account!
}

type AuthRelation {
	account: Account!
	role: DatasetAccessRole!
	dataset: Dataset!
}

type AuthRelationConnection {
	"""
	A shorthand for `edges { node { ... } }`
	"""
	nodes: [AuthRelation!]!
	"""
	Approximate number of total nodes
	"""
	totalCount: Int!
	"""
	Page information
	"""
	pageInfo: PageBasedInfo!
	edges: [AuthRelationEdge!]!
}

type AuthRelationEdge {
	node: AuthRelation!
}

type AuthWeb3Mut {
	eip4361AuthNonce(account: EvmWalletAddress!): Eip4361AuthNonceResponse!
}

"""
Base64-encoded binary data (url-safe, no padding)
"""
scalar Base64Usnp

<<<<<<< HEAD
input BatchingInput {
	minRecordsToAwait: Int!
	maxBatchingInterval: TimeDeltaInput!
}

"""
A big integer scalar type.
"""
scalar BigInt

=======
>>>>>>> 5a5bf925
type BlockRef {
	name: String!
	blockHash: Multihash!
}

type BuildInfo {
	appVersion: String!
	buildTimestamp: String
	gitDescribe: String
	gitSha: String
	gitCommitDate: String
	gitBranch: String
	rustcSemver: String
	rustcChannel: String
	rustcHostTriple: String
	rustcCommitSha: String
	cargoTargetTriple: String
	cargoFeatures: String
	cargoOptLevel: String
}

interface CancelFlowRunResult {
	message: String!
}

type CancelFlowRunSuccess implements CancelFlowRunResult {
	flow: Flow!
	message: String!
}

"""
Describes a checkpoint produced by an engine

See: https://github.com/kamu-data/open-data-fabric/blob/master/open-data-fabric.md#checkpoint-schema
"""
type Checkpoint {
	"""
	Hash sum of the checkpoint file.
	"""
	physicalHash: Multihash!
	"""
	Size of checkpoint file in bytes.
	"""
	size: Int!
}

type CliProtocolDesc {
	pullCommand: String!
	pushCommand: String!
}

type CollaborationMut {
	"""
	Batch application of relations between accounts and datasets
	"""
	applyAccountDatasetRelations(operations: [AccountDatasetRelationOperation!]!): ApplyRolesMatrixResult!
}

type Collection {
	"""
	Latest state projection of the state of a collection
	"""
	latest: CollectionProjection!
	"""
	State projection of the state of a collection at the specified point in
	time
	"""
	asOf(blockHash: Multihash!): CollectionProjection!
}

type CollectionEntry {
	"""
	Time when this version was created
	"""
	systemTime: DateTime!
	"""
	Time when this version was created
	"""
	eventTime: DateTime!
	"""
	File system-like path
	Rooted, separated by forward slashes, with elements URL-encoded
	(e.g. `/foo%20bar/baz`)
	"""
	path: CollectionPath!
	"""
	DID of the linked dataset
	"""
	ref: DatasetID!
	"""
	Extra data associated with this entry
	"""
	extraData: ExtraData!
	"""
	Resolves the reference to linked dataset
	"""
	asDataset: Dataset
}

type CollectionEntryConnection {
	"""
	A shorthand for `edges { node { ... } }`
	"""
	nodes: [CollectionEntry!]!
	"""
	Approximate number of total nodes
	"""
	totalCount: Int!
	"""
	Page information
	"""
	pageInfo: PageBasedInfo!
	edges: [CollectionEntryEdge!]!
}

type CollectionEntryEdge {
	node: CollectionEntry!
}

input CollectionEntryInput {
	"""
	Entry path
	"""
	path: CollectionPath!
	"""
	DID of the linked dataset
	"""
	ref: DatasetID!
	"""
	Json object containing extra column values
	"""
	extraData: ExtraData
}

type CollectionMut {
	"""
	Links new entry to this collection
	"""
	addEntry(entry: CollectionEntryInput!, expectedHead: Multihash): CollectionUpdateResult!
	"""
	Moves or renames an entry
	"""
	moveEntry(pathFrom: CollectionPath!, pathTo: CollectionPath!, extraData: ExtraData, expectedHead: Multihash): CollectionUpdateResult!
	"""
	Remove an entry from this collection
	"""
	removeEntry(path: CollectionPath!, expectedHead: Multihash): CollectionUpdateResult!
	"""
	Execute multiple add / move / unlink operations as a single transaction
	"""
	updateEntries(operations: [CollectionUpdateInput!]!, expectedHead: Multihash): CollectionUpdateResult!
}

"""
Collection entry paths are similar to HTTP path components. They are rooted (start with `/`), separated by forward slashes, with elements URL-encoded (e.g. `/foo%20bar/baz`)
"""
scalar CollectionPath

type CollectionProjection {
	"""
	Returns an entry at the specified path
	"""
	entry(path: CollectionPath!): CollectionEntry
	"""
	Returns the state of entries as they existed at a specified point in
	time
	"""
	entries(pathPrefix: CollectionPath, maxDepth: Int, page: Int, perPage: Int): CollectionEntryConnection!
	"""
	Find entries that link to specified DIDs
	"""
	entriesByRef(refs: [DatasetID!]!): [CollectionEntry!]!
}

type CollectionUpdateErrorCasFailed implements CollectionUpdateResult {
	expectedHead: Multihash!
	actualHead: Multihash
	isSuccess: Boolean!
	message: String!
}

type CollectionUpdateErrorNotFound implements CollectionUpdateResult {
	path: CollectionPath!
	isSuccess: Boolean!
	message: String!
}

input CollectionUpdateInput {
	"""
	Inserts a new entry under the specified path. If an entry at the target
	path already exists, it will be retracted.
	"""
	add: CollectionUpdateInputAdd
	"""
	Retracts and appends an entry under the new path. Returns error if from
	path does not exist. If an entry at the target path already exists, it
	will be retracted. Use this to update extra data by specifying the same
	source and target paths.
	"""
	move: CollectionUpdateInputMove
	"""
	Removes the collection entry. Does nothing if entry does not exist.
	"""
	remove: CollectionUpdateInputRemove
}

input CollectionUpdateInputAdd {
	entry: CollectionEntryInput!
}

input CollectionUpdateInputMove {
	pathFrom: CollectionPath!
	pathTo: CollectionPath!
	"""
	Optionally update the extra data
	"""
	extraData: ExtraData
}

input CollectionUpdateInputRemove {
	path: CollectionPath!
}

interface CollectionUpdateResult {
	isSuccess: Boolean!
	message: String!
}

type CollectionUpdateSuccess implements CollectionUpdateResult {
	oldHead: Multihash!
	newHead: Multihash!
	isSuccess: Boolean!
	message: String!
}

type CollectionUpdateUpToDate implements CollectionUpdateResult {
	isSuccess: Boolean!
	message: String!
}

"""
Defines a dataset column
"""
input ColumnInput {
	"""
	Column name
	"""
	name: String!
	"""
	Column data type
	"""
	type: DataTypeInput!
}

interface CommitResult {
	isSuccess: Boolean!
	message: String!
}

type CommitResultAppendError implements CommitResult & UpdateReadmeResult {
	message: String!
	isSuccess: Boolean!
}

type CommitResultSuccess implements CommitResult & UpdateReadmeResult {
	oldHead: Multihash
	newHead: Multihash!
	isSuccess: Boolean!
	message: String!
}

union CompareChainsResult = CompareChainsResultStatus | CompareChainsResultError

type CompareChainsResultError {
	reason: CompareChainsResultReason!
}

type CompareChainsResultReason {
	message: String!
}

type CompareChainsResultStatus {
	message: CompareChainsStatus!
}

enum CompareChainsStatus {
	EQUAL
	BEHIND
	AHEAD
	DIVERGED
}

"""
Defines a compression algorithm.

See: https://github.com/kamu-data/open-data-fabric/blob/master/open-data-fabric.md#compressionformat-schema
"""
enum CompressionFormat {
	GZIP
	ZIP
}

type CreateAccessTokenResultDuplicate implements CreateTokenResult {
	tokenName: String!
	message: String!
}

type CreateAccessTokenResultSuccess implements CreateTokenResult {
	token: CreatedAccessToken!
	message: String!
}

interface CreateAccountResult {
	message: String!
}

type CreateAccountSuccess implements CreateAccountResult {
	account: Account!
	message: String!
}

type CreateAnnouncementErrorInvalidAttachment implements CreateAnnouncementResult {
	message: String!
	isSuccess: Boolean!
}

interface CreateAnnouncementResult {
	isSuccess: Boolean!
	message: String!
}

type CreateAnnouncementSuccess implements CreateAnnouncementResult {
	"""
	ID of the newly-created announcement
	"""
	announcementId: String!
	isSuccess: Boolean!
	message: String!
}

interface CreateDatasetFromSnapshotResult {
	isSuccess: Boolean!
	message: String!
}

interface CreateDatasetResult {
	isSuccess: Boolean!
	message: String!
}

type CreateDatasetResultInvalidSnapshot implements CreateDatasetFromSnapshotResult {
	message: String!
	isSuccess: Boolean!
}

type CreateDatasetResultMissingInputs implements CreateDatasetFromSnapshotResult {
	missingInputs: [String!]!
	isSuccess: Boolean!
	message: String!
}

type CreateDatasetResultNameCollision implements CreateDatasetResult & CreateDatasetFromSnapshotResult {
	accountName: AccountName
	datasetName: DatasetName!
	isSuccess: Boolean!
	message: String!
}

type CreateDatasetResultSuccess implements CreateDatasetResult & CreateDatasetFromSnapshotResult {
	dataset: Dataset!
	isSuccess: Boolean!
	message: String!
}

type CreateProjectErrorConflict implements CreateProjectResult {
	project: MoleculeProject!
	isSuccess: Boolean!
	message: String!
}

interface CreateProjectResult {
	isSuccess: Boolean!
	message: String!
}

type CreateProjectSuccess implements CreateProjectResult {
	project: MoleculeProject!
	isSuccess: Boolean!
	message: String!
}

interface CreateTokenResult {
	message: String!
}

interface CreateWalletAccountsResult {
	message: String!
}

type CreateWalletAccountsSuccess implements CreateWalletAccountsResult {
	accounts: [Account!]!
	message: String!
}

interface CreateWebhookSubscriptionResult {
	message: String!
}

type CreateWebhookSubscriptionResultSuccess implements CreateWebhookSubscriptionResult {
	subscriptionId: String!
	secret: String!
	message: String!
}

type CreatedAccessToken {
	"""
	Unique identifier of the access token
	"""
	id: AccessTokenID!
	"""
	Name of the access token
	"""
	name: String!
	"""
	Composed original token
	"""
	composed: String!
	"""
	Access token account owner
	"""
	account: Account!
}

type Cron5ComponentExpression {
	cron5ComponentExpression: String!
}

type DataBatch {
	format: DataBatchFormat!
	content: String!
	numRecords: Int!
}

enum DataBatchFormat {
	"""
	Deprecated: Use `JSON_AOS` instead and expect it to become default in
	future versions
	"""
	JSON
	JSON_AOS
	JSON_SOA
	JSON_AOA
	ND_JSON
	CSV
	"""
	Deprecated: Use `ND_JSON` instead
	"""
	JSON_LD
}

type DataQueries {
	"""
	Executes a specified query and returns its result
	"""
	query(query: String!, queryDialect: QueryDialect!, dataFormat: DataBatchFormat, schemaFormat: DataSchemaFormat, skip: Int, limit: Int): DataQueryResult!
	"""
	Lists engines known to the system and recommended for use
	"""
	knownEngines: [EngineDesc!]!
}

union DataQueryResult = DataQueryResultSuccess | DataQueryResultError

type DataQueryResultError {
	errorMessage: String!
	errorKind: DataQueryResultErrorKind!
}

enum DataQueryResultErrorKind {
	INVALID_SQL
}

type DataQueryResultSuccess {
	schema: DataSchema!
	data: DataBatch!
	datasets: [DatasetState!]!
	limit: Int!
}

type DataSchema {
	format: DataSchemaFormat!
	content: String!
}

enum DataSchemaFormat {
	ARROW_JSON
	ODF_JSON
	ODF_YAML
	PARQUET
	PARQUET_JSON
}

"""
Describes a slice of data added to a dataset or produced via transformation

See: https://github.com/kamu-data/open-data-fabric/blob/master/open-data-fabric.md#dataslice-schema
"""
type DataSlice {
	"""
	Logical hash sum of the data in this slice.
	"""
	logicalHash: Multihash!
	"""
	Hash sum of the data part file.
	"""
	physicalHash: Multihash!
	"""
	Data slice produced by the transaction.
	"""
	offsetInterval: OffsetInterval!
	"""
	Size of data file in bytes.
	"""
	size: Int!
}

input DataTypeInput {
	"""
	Defines type using DDL syntax
	"""
	ddl: String!
}

type Dataset {
	"""
	Unique identifier of the dataset
	"""
	id: DatasetID!
	"""
	Symbolic name of the dataset.
	Name can change over the dataset's lifetime. For unique identifier use
	`id()`.
	"""
	name: DatasetName!
	"""
	Returns the user or organization that owns this dataset
	"""
	owner: Account!
	"""
	Returns dataset alias (user + name)
	"""
	alias: DatasetAlias!
	"""
	Returns the kind of dataset (Root or Derivative)
	"""
	kind: DatasetKind!
	"""
	Returns the visibility of dataset
	"""
	visibility: DatasetVisibilityOutput!
	"""
	Quick access to `head` block hash
	"""
	head: Multihash!
	"""
	Access to the data of the dataset
	"""
	data: DatasetData!
	"""
	Access to the metadata of the dataset
	"""
	metadata: DatasetMetadata!
	"""
	Access to the environment variable of this dataset
	"""
	envVars: DatasetEnvVars!
	"""
	Access to the flow configurations of this dataset
	"""
	flows: DatasetFlows!
	"""
	Creation time of the first metadata block in the chain
	"""
	createdAt: DateTime!
	"""
	Creation time of the most recent metadata block in the chain
	"""
	lastUpdatedAt: DateTime!
	"""
	Permissions of the current user
	"""
	permissions: DatasetPermissions!
	"""
	Current user's role in relation to the dataset
	"""
	role: DatasetAccessRole
	"""
	Access to the dataset collaboration data
	"""
	collaboration: DatasetCollaboration!
	"""
	Access to the dataset's webhooks management functionality
	"""
	webhooks: DatasetWebhooks!
	"""
	Various endpoints for interacting with data
	"""
	endpoints: DatasetEndpoints!
	"""
	Downcast a dataset to a versioned file interface
	"""
	asVersionedFile: VersionedFile
	"""
	Downcast a dataset to a collection interface
	"""
	asCollection: Collection
}

enum DatasetAccessRole {
	"""
	Role opening the possibility for read-only access
	"""
	READER
	"""
	Role allows modifying dataset data
	"""
	EDITOR
	"""
	Role to maintain the dataset
	"""
	MAINTAINER
}

scalar DatasetAlias

enum DatasetArchetype {
	COLLECTION
	VERSIONED_FILE
}

type DatasetCollaboration {
	"""
	Accounts (and their roles) that have access to the dataset
	"""
	accountRoles(page: Int, perPage: Int): AccountWithRoleConnection!
}

type DatasetCollaborationMut {
	"""
	Grant account access as the specified role for the dataset
	"""
	setRole(accountId: AccountID!, role: DatasetAccessRole!): SetRoleResult!
	"""
	Revoking account accesses for the dataset
	"""
	unsetRoles(accountIds: [AccountID!]!): UnsetRoleResult!
}

type DatasetCollaborationPermissions {
	canView: Boolean!
	canUpdate: Boolean!
}

type DatasetConnection {
	"""
	A shorthand for `edges { node { ... } }`
	"""
	nodes: [Dataset!]!
	"""
	Approximate number of total nodes
	"""
	totalCount: Int!
	"""
	Page information
	"""
	pageInfo: PageBasedInfo!
	edges: [DatasetEdge!]!
}

type DatasetData {
	"""
	Total number of records in this dataset
	"""
	numRecordsTotal: Int!
	"""
	An estimated size of data on disk not accounting for replication or
	caching
	"""
	estimatedSize: Int!
	"""
	Returns the specified number of the latest records in the dataset
	This is equivalent to SQL query like:
	
	```text
	select * from (
	select
	*
	from dataset
	order by offset desc
	limit lim
	offset skip
	)
	order by offset
	```
	"""
	tail(skip: Int, limit: Int, dataFormat: DataBatchFormat, schemaFormat: DataSchemaFormat): DataQueryResult!
}

type DatasetEdge {
	node: Dataset!
}

type DatasetEndpoints {
	webLink: LinkProtocolDesc!
	cli: CliProtocolDesc!
	rest: RestProtocolDesc!
	flightsql: FlightSqlDesc!
	jdbc: JdbcDesc!
	postgresql: PostgreSqlDesl!
	kafka: KafkaProtocolDesc!
	websocket: WebSocketProtocolDesc!
	odata: OdataProtocolDesc!
}

scalar DatasetEnvVarID

type DatasetEnvVars {
	exposedValue(datasetEnvVarId: DatasetEnvVarID!): String!
	listEnvVariables(page: Int, perPage: Int): ViewDatasetEnvVarConnection!
}

type DatasetEnvVarsMut {
	upsertEnvVariable(key: String!, value: String!, isSecret: Boolean!): UpsertDatasetEnvVarResult!
	deleteEnvVariable(id: DatasetEnvVarID!): DeleteDatasetEnvVarResult!
}

type DatasetEnvVarsPermissions {
	canView: Boolean!
	canUpdate: Boolean!
}

type DatasetFlowConfigs {
	"""
	Returns defined configuration for a flow of specified type
	"""
	byType(datasetFlowType: DatasetFlowType!): FlowConfiguration
}

type DatasetFlowConfigsMut {
	setIngestConfig(ingestConfigInput: FlowConfigIngestInput!, retryPolicyInput: FlowRetryPolicyInput): SetFlowConfigResult!
	setCompactionConfig(compactionConfigInput: FlowConfigCompactionInput!): SetFlowConfigResult!
}

input DatasetFlowFilters {
	byFlowType: DatasetFlowType
	byStatus: FlowStatus
	byInitiator: InitiatorFilterInput
}

type DatasetFlowRuns {
	getFlow(flowId: FlowID!): GetFlowResult!
	listFlows(page: Int, perPage: Int, filters: DatasetFlowFilters): FlowConnection!
	listFlowInitiators: AccountConnection!
}

type DatasetFlowRunsMut {
	triggerIngestFlow(ingestConfigInput: FlowConfigIngestInput): TriggerFlowResult!
	triggerTransformFlow: TriggerFlowResult!
	triggerCompactionFlow(compactionConfigInput: FlowConfigCompactionInput): TriggerFlowResult!
	triggerResetFlow(resetConfigInput: FlowConfigResetInput): TriggerFlowResult!
	triggerResetToMetadataFlow: TriggerFlowResult!
	cancelFlowRun(flowId: FlowID!): CancelFlowRunResult!
}

type DatasetFlowTriggers {
	"""
	Returns defined trigger for a flow of specified type
	"""
	byType(datasetFlowType: DatasetFlowType!): FlowTrigger
	"""
	Checks if all triggers of this dataset are disabled
	"""
	allPaused: Boolean!
}

type DatasetFlowTriggersMut {
	setTrigger(datasetFlowType: DatasetFlowType!, triggerRuleInput: FlowTriggerRuleInput!, triggerStopPolicyInput: FlowTriggerStopPolicyInput!): SetFlowTriggerResult!
	pauseFlow(datasetFlowType: DatasetFlowType!): Boolean!
	pauseFlows: Boolean!
	resumeFlow(datasetFlowType: DatasetFlowType!): Boolean!
	resumeFlows: Boolean!
}

enum DatasetFlowType {
	INGEST
	EXECUTE_TRANSFORM
	HARD_COMPACTION
	RESET
	RESET_TO_METADATA
}

type DatasetFlows {
	"""
	Returns interface for flow configurations queries
	"""
	configs: DatasetFlowConfigs!
	"""
	Returns interface for flow triggers queries
	"""
	triggers: DatasetFlowTriggers!
	"""
	Returns interface for flow runs queries
	"""
	runs: DatasetFlowRuns!
}

type DatasetFlowsMut {
	configs: DatasetFlowConfigsMut!
	runs: DatasetFlowRunsMut!
	triggers: DatasetFlowTriggersMut!
}

type DatasetFlowsPermissions {
	canView: Boolean!
	canRun: Boolean!
}

type DatasetGeneralPermissions {
	canRename: Boolean!
	canSetVisibility: Boolean!
	canDelete: Boolean!
}

scalar DatasetID

"""
Represents type of the dataset.

See: https://github.com/kamu-data/open-data-fabric/blob/master/open-data-fabric.md#datasetkind-schema
"""
enum DatasetKind {
	ROOT
	DERIVATIVE
}

type DatasetMetadata {
	"""
	Access to the temporal metadata chain of the dataset
	"""
	chain: MetadataChain!
	"""
	Last recorded watermark
	"""
	currentWatermark: DateTime
	"""
	Latest data schema
	"""
	currentSchema(format: DataSchemaFormat): DataSchema
	"""
	Current upstream dependencies of a dataset
	"""
	currentUpstreamDependencies: [DependencyDatasetResult!]!
	"""
	Current downstream dependencies of a dataset
	"""
	currentDownstreamDependencies: [DependencyDatasetResult!]!
	"""
	Current polling source used by the root dataset
	"""
	currentPollingSource: SetPollingSource
	"""
	Current push sources used by the root dataset
	"""
	currentPushSources: [AddPushSource!]!
	"""
	Sync statuses of push remotes
	"""
	pushSyncStatuses: DatasetPushStatuses!
	"""
	Current transformation used by the derivative dataset
	"""
	currentTransform: SetTransform
	"""
	Current descriptive information about the dataset
	"""
	currentInfo: SetInfo!
	"""
	Current readme file as discovered from attachments associated with the
	dataset
	"""
	currentReadme: String
	"""
	Current license associated with the dataset
	"""
	currentLicense: SetLicense
	"""
	Current vocabulary associated with the dataset
	"""
	currentVocab: SetVocab
	metadataProjection(eventTypes: [MetadataEventType!]!, head: Multihash): [MetadataBlockExtended!]!
	"""
	Experimental: Current archetype as per `kamu.dev/archetype` annotation,
	if any
	"""
	currentArchetype: DatasetArchetype
}

type DatasetMetadataMut {
	"""
	Access to the mutable metadata chain of the dataset
	"""
	chain: MetadataChainMut!
	"""
	Updates or clears the dataset readme
	"""
	updateReadme(content: String): UpdateReadmeResult!
}

type DatasetMetadataPermissions {
	canCommit: Boolean!
}

type DatasetMut {
	"""
	Convert to read-only accessor to a dataset
	"""
	dataset: Dataset!
	"""
	Access to the mutable metadata of the dataset
	"""
	metadata: DatasetMetadataMut!
	"""
	Access to the mutable flow configurations of this dataset
	"""
	flows: DatasetFlowsMut!
	"""
	Access to the mutable flow configurations of this dataset
	"""
	envVars: DatasetEnvVarsMut!
	"""
	Access to collaboration management methods
	"""
	collaboration: DatasetCollaborationMut!
	"""
	Access to webhooks management methods
	"""
	webhooks: DatasetWebhooksMut!
	"""
	Rename the dataset
	"""
	rename(newName: DatasetName!): RenameResult!
	"""
	Delete the dataset
	"""
	delete: DeleteResult!
	"""
	Manually advances the watermark of a root dataset
	"""
	setWatermark(watermark: DateTime!): SetWatermarkResult!
	"""
	Set visibility for the dataset
	"""
	setVisibility(visibility: DatasetVisibilityInput!): SetDatasetVisibilityResult!
	"""
	Downcast a dataset to a versioned file interface
	"""
	asVersionedFile: VersionedFileMut
	"""
	Downcast a dataset to a collection interface
	"""
	asCollection: CollectionMut
}

scalar DatasetName

type DatasetPermissions {
	collaboration: DatasetCollaborationPermissions!
	envVars: DatasetEnvVarsPermissions!
	flows: DatasetFlowsPermissions!
	webhooks: DatasetWebhooksPermissions!
	general: DatasetGeneralPermissions!
	metadata: DatasetMetadataPermissions!
}

type DatasetPushStatus {
	remote: DatasetRefRemote!
	result: CompareChainsResult!
}

type DatasetPushStatuses {
	statuses: [DatasetPushStatus!]!
}

scalar DatasetRef

scalar DatasetRefRemote

input DatasetRoleOperation @oneOf {
	set: DatasetRoleSetOperation
	unset: DatasetRoleUnsetOperation
}

input DatasetRoleSetOperation {
	role: DatasetAccessRole!
}

input DatasetRoleUnsetOperation {
	dummy: Boolean!
}

type DatasetState {
	"""
	Globally unique identity of the dataset
	"""
	id: DatasetID!
	"""
	Alias to be used in the query
	"""
	alias: String!
	"""
	Last block hash of the input datasets that was or should be considered
	during the query planning
	"""
	blockHash: Multihash
}

enum DatasetVisibility {
	PRIVATE
	PUBLIC
}

input DatasetVisibilityInput @oneOf {
	private: PrivateDatasetVisibilityInput
	public: PublicDatasetVisibilityInput
}

union DatasetVisibilityOutput = PrivateDatasetVisibility | PublicDatasetVisibility

type DatasetWebhooks {
	"""
	Lists all webhook subscriptions for the dataset
	"""
	subscriptions: [WebhookSubscription!]!
	"""
	Returns a webhook subscription by ID
	"""
	subscription(id: WebhookSubscriptionID!): WebhookSubscription
}

type DatasetWebhooksMut {
	createSubscription(input: WebhookSubscriptionInput!): CreateWebhookSubscriptionResult!
	"""
	Returns a webhook subscription management API by ID
	"""
	subscription(id: WebhookSubscriptionID!): WebhookSubscriptionMut
}

type DatasetWebhooksPermissions {
	canView: Boolean!
	canUpdate: Boolean!
}

type Datasets {
	"""
	Returns a dataset by its ID, if found
	"""
	byId(datasetId: DatasetID!): Dataset
	"""
	Returns multiple datasets by their IDs
	"""
	byIds(		datasetIds: [DatasetID!]!,
		"""
		Whether to skip unresolved datasets or return an error if one or more are missing
		"""
		skipMissing: Boolean!
	): [Dataset!]!
	"""
	Returns a dataset by a ID or alias, if found
	"""
	byRef(datasetRef: DatasetRef!): Dataset
	"""
	Returns multiple datasets by their IDs or aliases
	"""
	byRefs(		datasetRefs: [DatasetRef!]!,
		"""
		Whether to skip unresolved datasets or return an error if one or more are missing
		"""
		skipMissing: Boolean!
	): [Dataset!]!
	"""
	Returns dataset by its owner and name
	"""
	byOwnerAndName(accountName: AccountName!, datasetName: DatasetName!): Dataset
	"""
	Returns datasets belonging to the specified account
	"""
	byAccountId(accountId: AccountID!, page: Int, perPage: Int): DatasetConnection!
	"""
	Returns datasets belonging to the specified account
	"""
	byAccountName(accountName: AccountName!, page: Int, perPage: Int): DatasetConnection!
}

type DatasetsMut {
	"""
	Returns a mutable dataset by its ID, if found
	"""
	byId(datasetId: DatasetID!): DatasetMut
	"""
	Returns mutable datasets by their IDs
	"""
	byIds(		datasetIds: [DatasetID!]!,
		"""
		Whether to skip unresolved datasets or return an error if one or more are missing
		"""
		skipMissing: Boolean!
	): [DatasetMut!]!
	"""
	Creates a new empty dataset
	"""
	createEmpty(datasetKind: DatasetKind!, datasetAlias: DatasetAlias!, datasetVisibility: DatasetVisibility!): CreateDatasetResult!
	"""
	Creates a new dataset from provided DatasetSnapshot manifest
	"""
	createFromSnapshot(snapshot: String!, snapshotFormat: MetadataManifestFormat!, datasetVisibility: DatasetVisibility!): CreateDatasetFromSnapshotResult!
	"""
	Creates new versioned file dataset.
	Can include schema for extra columns and dataset metadata events (e.g.
	adding description and readme).
	"""
	createVersionedFile(
		"""
		Dataset alias (may include target account)
		"""
		datasetAlias: DatasetAlias!,
		"""
		Additional user-defined columns
		"""
		extraColumns: [ColumnInput!],
		"""
		Extra metadata events (e.g. to populate readme)
		"""
		extraEvents: [String!],
		"""
		How extra events are represented
		"""
		extraEventsFormat: MetadataManifestFormat,
		"""
		Visibility of the dataset
		"""
		datasetVisibility: DatasetVisibility!
	): CreateDatasetFromSnapshotResult!
	"""
	Creates a new collection dataset.
	Can include schema for extra columns, dataset metadata, and initial
	collection entries.
	"""
	createCollection(
		"""
		Dataset alias (may include target account)
		"""
		datasetAlias: DatasetAlias!,
		"""
		Additional user-defined columns
		"""
		extraColumns: [ColumnInput!],
		"""
		Extra metadata events (e.g. to populate readme)
		"""
		extraEvents: [String!],
		"""
		How extra events are represented
		"""
		extraEventsFormat: MetadataManifestFormat,
		"""
		Visibility of the dataset
		"""
		datasetVisibility: DatasetVisibility!
	): CreateDatasetFromSnapshotResult!
}

"""
Implement the DateTime<Utc> scalar

The input/output is a string in RFC3339 format.
"""
scalar DateTime

interface DeleteAccountResult {
	message: String!
}

type DeleteAccountSuccess implements DeleteAccountResult {
	message: String!
}

interface DeleteDatasetEnvVarResult {
	message: String!
}

type DeleteDatasetEnvVarResultNotFound implements DeleteDatasetEnvVarResult {
	envVarId: DatasetEnvVarID!
	message: String!
}

type DeleteDatasetEnvVarResultSuccess implements DeleteDatasetEnvVarResult {
	envVarId: DatasetEnvVarID!
	message: String!
}

interface DeleteResult {
	message: String!
}

type DeleteResultDanglingReference implements DeleteResult {
	notDeletedDataset: DatasetAlias!
	danglingChildRefs: [DatasetRef!]!
	message: String!
}

type DeleteResultSuccess implements DeleteResult {
	deletedDataset: DatasetAlias!
	message: String!
}

interface DependencyDatasetResult {
	message: String!
}

type DependencyDatasetResultAccessible implements DependencyDatasetResult {
	dataset: Dataset!
	message: String!
}

type DependencyDatasetResultNotAccessible implements DependencyDatasetResult {
	id: DatasetID!
	message: String!
}

scalar DeviceCode

"""
Wallet address in did:pkh format.

Example: did:pkh:eip155:1:0xb9c5714089478a327f09197987f16f9e5d936e8a
"""
scalar DidPkh

"""
Disables the previously defined polling source.

See: https://github.com/kamu-data/open-data-fabric/blob/master/open-data-fabric.md#disablepollingsource-schema
"""
type DisablePollingSource {
	dummy: String
}

"""
Disables the previously defined source.

See: https://github.com/kamu-data/open-data-fabric/blob/master/open-data-fabric.md#disablepushsource-schema
"""
type DisablePushSource {
	"""
	Identifies the source to be disabled.
	"""
	sourceName: String!
}

scalar Eip4361AuthNonce

type Eip4361AuthNonceResponse {
	value: Eip4361AuthNonce!
}

scalar Email

type EncodedBlock {
	encoding: MetadataManifestFormat!
	content: String!
}

type EngineDesc {
	"""
	A short name of the engine, e.g. "Spark", "Flink".
	Intended for use in UI for quick engine identification and selection.
	"""
	name: String!
	"""
	Language and dialect this engine is using for queries
	Indented for configuring code highlighting and completions.
	"""
	dialect: QueryDialect!
	"""
	OCI image repository and a tag of the latest engine image, e.g.
	"ghcr.io/kamu-data/engine-datafusion:0.1.2"
	"""
	latestImage: String!
}

"""
Defines an environment variable passed into some job.

See: https://github.com/kamu-data/open-data-fabric/blob/master/open-data-fabric.md#envvar-schema
"""
type EnvVar {
	"""
	Name of the variable.
	"""
	name: String!
	"""
	Value of the variable.
	"""
	value: String
}

scalar EventID

"""
Defines the external source of data.

See: https://github.com/kamu-data/open-data-fabric/blob/master/open-data-fabric.md#eventtimesource-schema
"""
union EventTimeSource = EventTimeSourceFromMetadata | EventTimeSourceFromPath | EventTimeSourceFromSystemTime

"""
Extracts event time from the source's metadata.

See: https://github.com/kamu-data/open-data-fabric/blob/master/open-data-fabric.md#eventtimesourcefrommetadata-schema
"""
type EventTimeSourceFromMetadata {
	dummy: String
}

"""
Extracts event time from the path component of the source.

See: https://github.com/kamu-data/open-data-fabric/blob/master/open-data-fabric.md#eventtimesourcefrompath-schema
"""
type EventTimeSourceFromPath {
	"""
	Regular expression where first group contains the timestamp string.
	"""
	pattern: String!
	"""
	Format of the expected timestamp in java.text.SimpleDateFormat form.
	"""
	timestampFormat: String
}

"""
Assigns event time from the system time source.

See: https://github.com/kamu-data/open-data-fabric/blob/master/open-data-fabric.md#eventtimesourcefromsystemtime-schema
"""
type EventTimeSourceFromSystemTime {
	dummy: String
}

scalar EvmWalletAddress

"""
Indicates that derivative transformation has been performed.

See: https://github.com/kamu-data/open-data-fabric/blob/master/open-data-fabric.md#executetransform-schema
"""
type ExecuteTransform {
	"""
	Defines inputs used in this transaction. Slices corresponding to every
	input dataset must be present.
	"""
	queryInputs: [ExecuteTransformInput!]!
	"""
	Hash of the checkpoint file used to restore transformation state, if
	any.
	"""
	prevCheckpoint: Multihash
	"""
	Last offset of the previous data slice, if any. Must be equal to the
	last non-empty `newData.offsetInterval.end`.
	"""
	prevOffset: Int
	"""
	Describes output data written during this transaction, if any.
	"""
	newData: DataSlice
	"""
	Describes checkpoint written during this transaction, if any. If an
	engine operation resulted in no updates to the checkpoint, but
	checkpoint is still relevant for subsequent runs - a hash of the
	previous checkpoint should be specified.
	"""
	newCheckpoint: Checkpoint
	"""
	Last watermark of the output data stream, if any. Initial blocks may not
	have watermarks, but once watermark is set - all subsequent blocks
	should either carry the same watermark or specify a new (greater) one.
	Thus, watermarks are monotonically non-decreasing.
	"""
	newWatermark: DateTime
}

"""
Describes a slice of the input dataset used during a transformation

See: https://github.com/kamu-data/open-data-fabric/blob/master/open-data-fabric.md#executetransforminput-schema
"""
type ExecuteTransformInput {
	"""
	Input dataset identifier.
	"""
	datasetId: DatasetID!
	"""
	Last block of the input dataset that was previously incorporated into
	the derivative transformation, if any. Must be equal to the last
	non-empty `newBlockHash`. Together with `newBlockHash` defines a
	half-open `(prevBlockHash, newBlockHash]` interval of blocks that will
	be considered in this transaction.
	"""
	prevBlockHash: Multihash
	"""
	Hash of the last block that will be incorporated into the derivative
	transformation. When present, defines a half-open `(prevBlockHash,
	newBlockHash]` interval of blocks that will be considered in this
	transaction.
	"""
	newBlockHash: Multihash
	"""
	Last data record offset in the input dataset that was previously
	incorporated into the derivative transformation, if any. Must be equal
	to the last non-empty `newOffset`. Together with `newOffset` defines a
	half-open `(prevOffset, newOffset]` interval of data records that will
	be considered in this transaction.
	"""
	prevOffset: Int
	"""
	Offset of the last data record that will be incorporated into the
	derivative transformation, if any. When present, defines a half-open
	`(prevOffset, newOffset]` interval of data records that will be
	considered in this transaction.
	"""
	newOffset: Int
}

scalar ExtraAttributes

scalar ExtraData

"""
Defines the external source of data.

See: https://github.com/kamu-data/open-data-fabric/blob/master/open-data-fabric.md#fetchstep-schema
"""
union FetchStep = FetchStepUrl | FetchStepFilesGlob | FetchStepContainer | FetchStepMqtt | FetchStepEthereumLogs

"""
Runs the specified OCI container to fetch data from an arbitrary source.

See: https://github.com/kamu-data/open-data-fabric/blob/master/open-data-fabric.md#fetchstepcontainer-schema
"""
type FetchStepContainer {
	"""
	Image name and and an optional tag.
	"""
	image: String!
	"""
	Specifies the entrypoint. Not executed within a shell. The default OCI
	image's ENTRYPOINT is used if this is not provided.
	"""
	command: [String!]
	"""
	Arguments to the entrypoint. The OCI image's CMD is used if this is not
	provided.
	"""
	args: [String!]
	"""
	Environment variables to propagate into or set in the container.
	"""
	env: [EnvVar!]
}

"""
Connects to an Ethereum node to stream transaction logs.

See: https://github.com/kamu-data/open-data-fabric/blob/master/open-data-fabric.md#fetchstepethereumlogs-schema
"""
type FetchStepEthereumLogs {
	"""
	Identifier of the chain to scan logs from. This parameter may be used
	for RPC endpoint lookup as well as asserting that provided `nodeUrl`
	corresponds to the expected chain.
	"""
	chainId: Int
	"""
	Url of the node.
	"""
	nodeUrl: String
	"""
	An SQL WHERE clause that can be used to pre-filter the logs before
	fetching them from the ETH node.
	
	Examples:
	- "block_number > 123 and address =
	X'5fbdb2315678afecb367f032d93f642f64180aa3' and topic1 =
	X'000000000000000000000000f39fd6e51aad88f6f4ce6ab8827279cfffb92266'"
	"""
	filter: String
	"""
	Solidity log event signature to use for decoding. Using this field adds
	`event` to the output containing decoded log as JSON.
	"""
	signature: String
}

"""
Uses glob operator to match files on the local file system.

See: https://github.com/kamu-data/open-data-fabric/blob/master/open-data-fabric.md#fetchstepfilesglob-schema
"""
type FetchStepFilesGlob {
	"""
	Path with a glob pattern.
	"""
	path: String!
	"""
	Describes how event time is extracted from the source metadata.
	"""
	eventTime: EventTimeSource
	"""
	Describes the caching settings used for this source.
	"""
	cache: SourceCaching
	"""
	Specifies how input files should be ordered before ingestion.
	Order is important as every file will be processed individually
	and will advance the dataset's watermark.
	"""
	order: SourceOrdering
}

"""
Connects to an MQTT broker to fetch events from the specified topic.

See: https://github.com/kamu-data/open-data-fabric/blob/master/open-data-fabric.md#fetchstepmqtt-schema
"""
type FetchStepMqtt {
	"""
	Hostname of the MQTT broker.
	"""
	host: String!
	"""
	Port of the MQTT broker.
	"""
	port: Int!
	"""
	Username to use for auth with the broker.
	"""
	username: String
	"""
	Password to use for auth with the broker (can be templated).
	"""
	password: String
	"""
	List of topic subscription parameters.
	"""
	topics: [MqttTopicSubscription!]!
}

"""
Pulls data from one of the supported sources by its URL.

See: https://github.com/kamu-data/open-data-fabric/blob/master/open-data-fabric.md#fetchstepurl-schema
"""
type FetchStepUrl {
	"""
	URL of the data source
	"""
	url: String!
	"""
	Describes how event time is extracted from the source metadata.
	"""
	eventTime: EventTimeSource
	"""
	Describes the caching settings used for this source.
	"""
	cache: SourceCaching
	"""
	Headers to pass during the request (e.g. HTTP Authorization)
	"""
	headers: [RequestHeader!]
}

type FlightSqlDesc {
	url: String!
}

type Flow {
	"""
	Unique identifier of the flow
	"""
	flowId: FlowID!
	"""
	Associated dataset ID, if any
	"""
	datasetId: DatasetID
	"""
	Description of key flow parameters
	"""
	description: FlowDescription!
	"""
	Status of the flow
	"""
	status: FlowStatus!
	"""
	Outcome of the flow (Finished state only)
	"""
	outcome: FlowOutcome
	"""
	Timing records associated with the flow lifecycle
	"""
	timing: FlowTimingRecords!
	"""
	IDs of associated tasks
	"""
	taskIds: [TaskID!]!
	"""
	History of flow events
	"""
	history: [FlowEvent!]!
	"""
	A user, who initiated the flow run. None for system-initiated flows
	"""
	initiator: Account
	"""
	Primary flow activation cause
	"""
	primaryActivationCause: FlowActivationCause!
	"""
	Start condition
	"""
	startCondition: FlowStartCondition
	"""
	Flow config snapshot
	"""
	configSnapshot: FlowConfigRule
	"""
	Flow retry policy
	"""
	retryPolicy: FlowRetryPolicy
	"""
	Associated flow trigger
	"""
	relatedTrigger: FlowTrigger
}

type FlowAbortedResult {
	message: String!
}

union FlowActivationCause = FlowActivationCauseManual | FlowActivationCauseAutoPolling | FlowActivationCauseDatasetUpdate

type FlowActivationCauseAutoPolling {
	dummy: Boolean!
}

type FlowActivationCauseDatasetUpdate {
	dataset: Dataset!
	source: FlowActivationCauseDatasetUpdateSource!
}

union FlowActivationCauseDatasetUpdateSource = FlowActivationCauseDatasetUpdateSourceUpstreamFlow | FlowActivationCauseDatasetUpdateSourceHttpIngest | FlowActivationCauseDatasetUpdateSourceSmartProtocolPush | FlowActivationCauseDatasetUpdateSourceExternallyDetectedChange

type FlowActivationCauseDatasetUpdateSourceExternallyDetectedChange {
	dummy: Boolean!
}

type FlowActivationCauseDatasetUpdateSourceHttpIngest {
	sourceName: String
}

type FlowActivationCauseDatasetUpdateSourceSmartProtocolPush {
	accountName: AccountName
	isForce: Boolean!
}

type FlowActivationCauseDatasetUpdateSourceUpstreamFlow {
	flowId: FlowID!
}

type FlowActivationCauseManual {
	initiator: Account!
}

input FlowConfigCompactionInput {
	maxSliceSize: Int!
	maxSliceRecords: Int!
}

input FlowConfigIngestInput {
	"""
	Flag indicates to ignore cache during ingest step for API calls
	"""
	fetchUncacheable: Boolean!
}

input FlowConfigInputResetPropagationMode @oneOf {
	custom: FlowConfigInputResetPropagationModeCustom
	toSeed: FlowConfigInputResetPropagationModeToSeed
}

input FlowConfigInputResetPropagationModeCustom {
	newHeadHash: Multihash!
}

input FlowConfigInputResetPropagationModeToSeed {
	dummy: String
}

input FlowConfigResetInput {
	mode: FlowConfigInputResetPropagationMode!
	oldHeadHash: Multihash
}

union FlowConfigResetPropagationMode = FlowConfigResetPropagationModeCustom | FlowConfigResetPropagationModeToSeed

type FlowConfigResetPropagationModeCustom {
	newHeadHash: Multihash!
}

type FlowConfigResetPropagationModeToSeed {
	dummy: String
}

union FlowConfigRule = FlowConfigRuleIngest | FlowConfigRuleCompaction | FlowConfigRuleReset

type FlowConfigRuleCompaction {
	maxSliceSize: Int!
	maxSliceRecords: Int!
}

type FlowConfigRuleIngest {
	fetchUncacheable: Boolean!
}

type FlowConfigRuleReset {
	mode: FlowConfigResetPropagationMode!
	oldHeadHash: Multihash
}

type FlowConfigSnapshotModified implements FlowEvent {
	eventId: EventID!
	eventTime: DateTime!
	configSnapshot: FlowConfigRule!
}

type FlowConfiguration {
	rule: FlowConfigRule!
	retryPolicy: FlowRetryPolicy
}

type FlowConnection {
	"""
	A shorthand for `edges { node { ... } }`
	"""
	nodes: [Flow!]!
	"""
	Approximate number of total nodes
	"""
	totalCount: Int!
	"""
	Page information
	"""
	pageInfo: PageBasedInfo!
	edges: [FlowEdge!]!
}

union FlowDescription = FlowDescriptionUnknown | FlowDescriptionDatasetPollingIngest | FlowDescriptionDatasetPushIngest | FlowDescriptionDatasetExecuteTransform | FlowDescriptionDatasetHardCompaction | FlowDescriptionDatasetReset | FlowDescriptionDatasetResetToMetadata | FlowDescriptionSystemGC | FlowDescriptionWebhookDeliver

type FlowDescriptionDatasetExecuteTransform {
	transformResult: FlowDescriptionUpdateResult
	transform: SetTransform!
}

type FlowDescriptionDatasetHardCompaction {
	compactionResult: FlowDescriptionDatasetReorganizationResult
}

type FlowDescriptionDatasetPollingIngest {
	ingestResult: FlowDescriptionUpdateResult
	pollingSource: SetPollingSource!
}

type FlowDescriptionDatasetPushIngest {
	sourceName: String
	ingestResult: FlowDescriptionUpdateResult
	message: String!
}

union FlowDescriptionDatasetReorganizationResult = FlowDescriptionReorganizationNothingToDo | FlowDescriptionReorganizationSuccess

type FlowDescriptionDatasetReset {
	resetResult: FlowDescriptionResetResult
}

type FlowDescriptionDatasetResetToMetadata {
	resetToMetadataResult: FlowDescriptionDatasetReorganizationResult
}

type FlowDescriptionReorganizationNothingToDo {
	dummy: String
	message: String!
}

type FlowDescriptionReorganizationSuccess {
	originalBlocksCount: Int!
	resultingBlocksCount: Int!
	newHead: Multihash!
}

type FlowDescriptionResetResult {
	newHead: Multihash!
}

type FlowDescriptionSystemGC {
	dummy: Boolean!
}

type FlowDescriptionUnknown {
	message: String!
}

union FlowDescriptionUpdateResult = FlowDescriptionUpdateResultUpToDate | FlowDescriptionUpdateResultSuccess | FlowDescriptionUpdateResultUnknown

type FlowDescriptionUpdateResultSuccess {
	numBlocks: Int!
	numRecords: Int!
	updatedWatermark: DateTime
}

type FlowDescriptionUpdateResultUnknown {
	message: String!
}

type FlowDescriptionUpdateResultUpToDate {
	"""
	The value indicates whether the api cache was used
	"""
	uncacheable: Boolean!
}

type FlowDescriptionWebhookDeliver {
	targetUrl: Url!
	label: String!
	eventType: String!
}

type FlowEdge {
	node: Flow!
}

interface FlowEvent {
	eventId: EventID!
	eventTime: DateTime!
}

type FlowEventAborted implements FlowEvent {
	eventId: EventID!
	eventTime: DateTime!
}

type FlowEventActivationCauseAdded implements FlowEvent {
	eventId: EventID!
	eventTime: DateTime!
	activationCause: FlowActivationCause!
}

type FlowEventInitiated implements FlowEvent {
	eventId: EventID!
	eventTime: DateTime!
	activationCause: FlowActivationCause!
}

type FlowEventScheduledForActivation implements FlowEvent {
	eventId: EventID!
	eventTime: DateTime!
	scheduledForActivationAt: DateTime!
}

type FlowEventStartConditionUpdated implements FlowEvent {
	eventId: EventID!
	eventTime: DateTime!
	startCondition: FlowStartCondition!
}

type FlowEventTaskChanged implements FlowEvent {
	eventId: EventID!
	eventTime: DateTime!
	taskId: TaskID!
	taskStatus: TaskStatus!
	nextAttemptAt: DateTime
	task: Task!
}

type FlowFailedError {
	reason: TaskFailureReason!
}

scalar FlowID

type FlowIncompatibleDatasetKind implements SetFlowConfigResult & TriggerFlowResult & SetFlowTriggerResult {
	expectedDatasetKind: DatasetKind!
	actualDatasetKind: DatasetKind!
	message: String!
}

type FlowInvalidConfigInputError implements SetFlowConfigResult {
	reason: String!
	message: String!
}

type FlowInvalidRunConfigurations implements TriggerFlowResult {
	error: String!
	message: String!
}

type FlowInvalidTriggerInputError implements SetFlowTriggerResult {
	reason: String!
	message: String!
}

type FlowInvalidTriggerStopPolicyInputError implements SetFlowTriggerResult {
	reason: String!
	message: String!
}

type FlowNotFound implements GetFlowResult & CancelFlowRunResult {
	flowId: FlowID!
	message: String!
}

union FlowOutcome = FlowSuccessResult | FlowFailedError | FlowAbortedResult

type FlowPreconditionsNotMet implements SetFlowConfigResult & TriggerFlowResult & SetFlowTriggerResult {
	preconditions: String!
	message: String!
}

enum FlowRetryBackoffType {
	FIXED
	LINEAR
	EXPONENTIAL
	EXPONENTIAL_WITH_JITTER
}

type FlowRetryPolicy {
	maxAttempts: Int!
	minDelay: TimeDelta!
	backoffType: FlowRetryBackoffType!
}

input FlowRetryPolicyInput {
	maxAttempts: Int!
	minDelay: TimeDeltaInput!
	backoffType: FlowRetryBackoffType!
}

union FlowStartCondition = FlowStartConditionSchedule | FlowStartConditionThrottling | FlowStartConditionReactive | FlowStartConditionExecutor

type FlowStartConditionExecutor {
	taskId: TaskID!
}

type FlowStartConditionReactive {
	activeBatchingRule: FlowTriggerBatchingRule!
	batchingDeadline: DateTime!
	accumulatedRecordsCount: Int!
	watermarkModified: Boolean!
	forBreakingChange: FlowTriggerBreakingChangeRule!
}

type FlowStartConditionSchedule {
	wakeUpAt: DateTime!
}

type FlowStartConditionThrottling {
	intervalSec: Int!
	wakeUpAt: DateTime!
	shiftedFrom: DateTime!
}

enum FlowStatus {
	WAITING
	RUNNING
	RETRYING
	FINISHED
}

type FlowSuccessResult {
	message: String!
}

type FlowTimingRecords {
	"""
	Initiation time
	"""
	initiatedAt: DateTime!
	"""
	First scheduling time
	"""
	firstAttemptScheduledAt: DateTime
	"""
	Planned scheduling time (different than first in case of retries)
	"""
	scheduledAt: DateTime
	"""
	Recorded time of last task scheduling
	"""
	awaitingExecutorSince: DateTime
	"""
	Recorded start of running (Running state seen at least once)
	"""
	runningSince: DateTime
	"""
	Recorded time of finish (successful or failed after retry) or abortion
	(Finished state seen at least once)
	"""
	lastAttemptFinishedAt: DateTime
}

type FlowTrigger {
	paused: Boolean!
	schedule: FlowTriggerScheduleRule
	reactive: FlowTriggerReactiveRule
	stopPolicy: FlowTriggerStopPolicy!
}

union FlowTriggerBatchingRule = FlowTriggerBatchingRuleImmediate | FlowTriggerBatchingRuleBuffering

type FlowTriggerBatchingRuleBuffering {
	minRecordsToAwait: Int!
	maxBatchingInterval: TimeDelta!
}

input FlowTriggerBatchingRuleBufferingInput {
	minRecordsToAwait: Int!
	maxBatchingInterval: TimeDeltaInput!
}

type FlowTriggerBatchingRuleImmediate {
	dummy: Boolean!
}

input FlowTriggerBatchingRuleImmediateInput {
	dummy: Boolean!
}

input FlowTriggerBatchingRuleInput @oneOf {
	immediate: FlowTriggerBatchingRuleImmediateInput
	buffering: FlowTriggerBatchingRuleBufferingInput
}

enum FlowTriggerBreakingChangeRule {
	NO_ACTION
	RECOVER
}

type FlowTriggerReactiveRule {
	forNewData: FlowTriggerBatchingRule!
	forBreakingChange: FlowTriggerBreakingChangeRule!
}

input FlowTriggerRuleInput @oneOf {
	schedule: FlowTriggerRuleScheduleInput
	reactive: FlowTriggerRuleReactiveInput
}

input FlowTriggerRuleReactiveInput {
	forNewData: FlowTriggerBatchingRuleInput!
	forBreakingChange: FlowTriggerBreakingChangeRule!
}

input FlowTriggerRuleScheduleInput @oneOf {
	timeDelta: TimeDeltaInput
	"""
	Supported CRON syntax: min hour dayOfMonth month dayOfWeek
	"""
	cron5ComponentExpression: String
}

union FlowTriggerScheduleRule = TimeDelta | Cron5ComponentExpression

union FlowTriggerStopPolicy = FlowTriggerStopPolicyNever | FlowTriggerStopPolicyAfterConsecutiveFailures

type FlowTriggerStopPolicyAfterConsecutiveFailures {
	maxFailures: Int!
}

input FlowTriggerStopPolicyAfterConsecutiveFailuresInput {
	maxFailures: Int!
}

input FlowTriggerStopPolicyInput @oneOf {
	never: FlowTriggerStopPolicyNeverInput
	afterConsecutiveFailures: FlowTriggerStopPolicyAfterConsecutiveFailuresInput
}

type FlowTriggerStopPolicyNever {
	dummy: Boolean!
}

input FlowTriggerStopPolicyNeverInput {
	dummy: Boolean!
}

type FlowTypeIsNotSupported implements SetFlowTriggerResult {
	message: String!
}

interface GetFlowResult {
	message: String!
}

type GetFlowSuccess implements GetFlowResult {
	flow: Flow!
	message: String!
}

input InitiatorFilterInput @oneOf {
	system: Boolean
	accounts: [AccountID!]
}

"""
A scalar that can represent any JSON value.
"""
scalar JSON

type JdbcDesc {
	url: String!
}

type KafkaProtocolDesc {
	url: String!
}

"""
Represents base64-encoded binary data using standard encoding
"""
type KeyValue {
	key: String!
	value: String!
}

type LinkProtocolDesc {
	url: String!
}

type LoginResponse {
	accessToken: String!
	account: Account!
}

input LookupFilters {
	byAccount: AccountLookupFilter
}

"""
Merge strategy determines how newly ingested data should be combined with
the data that already exists in the dataset.

See: https://github.com/kamu-data/open-data-fabric/blob/master/open-data-fabric.md#mergestrategy-schema
"""
union MergeStrategy = MergeStrategyAppend | MergeStrategyLedger | MergeStrategySnapshot | MergeStrategyChangelogStream | MergeStrategyUpsertStream

"""
Append merge strategy.

Under this strategy new data will be appended to the dataset in its
entirety, without any deduplication.

See: https://github.com/kamu-data/open-data-fabric/blob/master/open-data-fabric.md#mergestrategyappend-schema
"""
type MergeStrategyAppend {
	dummy: String
}

"""
Changelog stream merge strategy.

This is the native stream format for ODF that accurately describes the
evolution of all event records including appends, retractions, and
corrections as per RFC-015. No pre-processing except for format validation
is done.

See: https://github.com/kamu-data/open-data-fabric/blob/master/open-data-fabric.md#mergestrategychangelogstream-schema
"""
type MergeStrategyChangelogStream {
	"""
	Names of the columns that uniquely identify the record throughout its
	lifetime
	"""
	primaryKey: [String!]!
}

"""
Ledger merge strategy.

This strategy should be used for data sources containing ledgers of events.
Currently this strategy will only perform deduplication of events using
user-specified primary key columns. This means that the source data can
contain partially overlapping set of records and only those records that
were not previously seen will be appended.

See: https://github.com/kamu-data/open-data-fabric/blob/master/open-data-fabric.md#mergestrategyledger-schema
"""
type MergeStrategyLedger {
	"""
	Names of the columns that uniquely identify the record throughout its
	lifetime
	"""
	primaryKey: [String!]!
}

"""
Snapshot merge strategy.

This strategy can be used for data state snapshots that are taken
periodically and contain only the latest state of the observed entity or
system. Over time such snapshots can have new rows added, and old rows
either removed or modified.

This strategy transforms snapshot data into an append-only event stream
where data already added is immutable. It does so by performing Change Data
Capture - essentially diffing the current state of data against the
reconstructed previous state and recording differences as retractions or
corrections. The Operation Type "op" column will contain:
- append (`+A`) when a row appears for the first time
- retraction (`-D`) when row disappears
- correction (`-C`, `+C`) when row data has changed, with `-C` event
carrying the old value of the row and `+C` carrying the new value.

To correctly associate rows between old and new snapshots this strategy
relies on user-specified primary key columns.

To identify whether a row has changed this strategy will compare all other
columns one by one. If the data contains a column that is guaranteed to
change whenever any of the data columns changes (for example a last
modification timestamp, an incremental version, or a data hash), then it can
be specified in `compareColumns` property to speed up the detection of
modified rows.

See: https://github.com/kamu-data/open-data-fabric/blob/master/open-data-fabric.md#mergestrategysnapshot-schema
"""
type MergeStrategySnapshot {
	"""
	Names of the columns that uniquely identify the record throughout its
	lifetime.
	"""
	primaryKey: [String!]!
	"""
	Names of the columns to compared to determine if a row has changed
	between two snapshots.
	"""
	compareColumns: [String!]
}

"""
Upsert stream merge strategy.

This strategy should be used for data sources containing ledgers of
insert-or-update and delete events. Unlike ChangelogStream the
insert-or-update events only carry the new values, so this strategy will use
primary key to re-classify the events into an append or a correction from/to
pair, looking up the previous values.

See: https://github.com/kamu-data/open-data-fabric/blob/master/open-data-fabric.md#mergestrategyupsertstream-schema
"""
type MergeStrategyUpsertStream {
	"""
	Names of the columns that uniquely identify the record throughout its
	lifetime
	"""
	primaryKey: [String!]!
}

type MetadataBlockConnection {
	"""
	A shorthand for `edges { node { ... } }`
	"""
	nodes: [MetadataBlockExtended!]!
	"""
	Approximate number of total nodes
	"""
	totalCount: Int!
	"""
	Page information
	"""
	pageInfo: PageBasedInfo!
	edges: [MetadataBlockEdge!]!
}

type MetadataBlockEdge {
	node: MetadataBlockExtended!
}

type MetadataBlockExtended {
	blockHash: Multihash!
	prevBlockHash: Multihash
	systemTime: DateTime!
	author: Account!
	event: MetadataEvent!
	sequenceNumber: Int!
	encoded(encoding: MetadataManifestFormat!): EncodedBlock
}

type MetadataChain {
	"""
	Returns all named metadata block references
	"""
	refs: [BlockRef!]!
	"""
	Returns a metadata block corresponding to the specified hash
	"""
	blockByHash(hash: Multihash!): MetadataBlockExtended
	"""
	Returns a metadata block corresponding to the specified hash and encoded
	in desired format
	"""
	blockByHashEncoded(hash: Multihash!, format: MetadataManifestFormat!): String
	"""
	Iterates all metadata blocks in the reverse chronological order
	"""
	blocks(page: Int, perPage: Int): MetadataBlockConnection!
}

type MetadataChainMut {
	"""
	Commits new event to the metadata chain
	"""
	commitEvent(event: String!, eventFormat: MetadataManifestFormat!): CommitResult!
}

"""
Represents a transaction that occurred on a dataset.

See: https://github.com/kamu-data/open-data-fabric/blob/master/open-data-fabric.md#metadataevent-schema
"""
union MetadataEvent = AddData | ExecuteTransform | Seed | SetPollingSource | SetTransform | SetVocab | SetAttachments | SetInfo | SetLicense | SetDataSchema | AddPushSource | DisablePushSource | DisablePollingSource

enum MetadataEventType {
	SEED
	SET_POLLING_SOURCE
	SET_VOCAB
	SET_ATTACHMENTS
	SET_INFO
	SET_LICENSE
	SET_DATA_SCHEMA
	SET_TRANSFORM
	ADD_PUSH_SOURCE
}

enum MetadataManifestFormat {
	YAML
}

type MetadataManifestMalformed implements CommitResult & CreateDatasetFromSnapshotResult {
	message: String!
	isSuccess: Boolean!
}

type MetadataManifestUnsupportedVersion implements CommitResult & CreateDatasetFromSnapshotResult {
	isSuccess: Boolean!
	message: String!
}

interface ModifyPasswordResult {
	message: String!
}

type ModifyPasswordSuccess implements ModifyPasswordResult {
	message: String!
}

type ModifyPasswordWrongOldPassword implements ModifyPasswordResult {
	message: String!
}

type Molecule {
	"""
	Looks up the project
	"""
	project(ipnftUid: String!): MoleculeProject
	"""
	List the registered projects
	"""
	projects(page: Int, perPage: Int): MoleculeProjectConnection!
}

type MoleculeMut {
	createProject(ipnftSymbol: String!, ipnftUid: String!, ipnftAddress: String!, ipnftTokenId: U256!): CreateProjectResult!
	"""
	Looks up the project
	"""
	project(ipnftUid: String!): MoleculeProjectMut
}

type MoleculeProject {
	"""
	System time when this version was created/updated
	"""
	systemTime: DateTime!
	"""
	Event time when this version was created/updated
	"""
	eventTime: DateTime!
	"""
	Symbolic name of the project
	"""
	ipnftSymbol: String!
	"""
	Unique ID of the IPNFT as `{ipnftAddress}_{ipnftTokenId}`
	"""
	ipnftUid: String!
	"""
	Address of the IPNFT contract
	"""
	ipnftAddress: String!
	"""
	Token ID withing the IPNFT contract
	"""
	ipnftTokenId: BigInt!
	"""
	Project's organizational account
	"""
	account: Account!
	"""
	Project's data room dataset
	"""
	dataRoom: Dataset!
	"""
	Project's announcements dataset
	"""
	announcements: Dataset!
	"""
	Project's activity events in reverse chronological order
	"""
	activity(page: Int, perPage: Int): MoleculeProjectEventConnection!
}

type MoleculeProjectConnection {
	"""
	A shorthand for `edges { node { ... } }`
	"""
	nodes: [MoleculeProject!]!
	"""
	Approximate number of total nodes
	"""
	totalCount: Int!
	"""
	Page information
	"""
	pageInfo: PageBasedInfo!
	edges: [MoleculeProjectEdge!]!
}

type MoleculeProjectEdge {
	node: MoleculeProject!
}

interface MoleculeProjectEvent {
	systemTime: DateTime!
}

type MoleculeProjectEventAnnouncement implements MoleculeProjectEvent {
	"""
	Announcement record
	"""
	announcement: JSON!
	systemTime: DateTime!
}

type MoleculeProjectEventConnection {
	"""
	A shorthand for `edges { node { ... } }`
	"""
	nodes: [MoleculeProjectEvent!]!
	"""
	Page information
	"""
	pageInfo: PageBasedInfo!
	edges: [MoleculeProjectEventEdge!]!
}

type MoleculeProjectEventDataRoomEntryAdded implements MoleculeProjectEvent {
	"""
	Collection entry
	"""
	entry: CollectionEntry!
	systemTime: DateTime!
}

type MoleculeProjectEventDataRoomEntryRemoved implements MoleculeProjectEvent {
	"""
	Collection entry
	"""
	entry: CollectionEntry!
	systemTime: DateTime!
}

type MoleculeProjectEventDataRoomEntryUpdated implements MoleculeProjectEvent {
	"""
	Collection entry
	"""
	newEntry: CollectionEntry!
	systemTime: DateTime!
}

type MoleculeProjectEventEdge {
	node: MoleculeProjectEvent!
}

type MoleculeProjectEventFileUpdated implements MoleculeProjectEvent {
	"""
	Versioned file dataset
	"""
	dataset: Dataset!
	"""
	New file version entry
	"""
	newEntry: VersionedFileEntry!
	systemTime: DateTime!
}

type MoleculeProjectMut {
	"""
	Creates an announcement record for the project
	"""
	createAnnouncement(		headline: String!,		body: String!,
		"""
		List of dataset DIDs to link
		"""
		attachments: [String!],		moleculeAccessLevel: String!,		moleculeChangeBy: String!
	): CreateAnnouncementResult!
}

"""
MQTT quality of service class.

See: https://github.com/kamu-data/open-data-fabric/blob/master/open-data-fabric.md#mqttqos-schema
"""
enum MqttQos {
	AT_MOST_ONCE
	AT_LEAST_ONCE
	EXACTLY_ONCE
}

"""
MQTT topic subscription parameters.

See: https://github.com/kamu-data/open-data-fabric/blob/master/open-data-fabric.md#mqtttopicsubscription-schema
"""
type MqttTopicSubscription {
	"""
	Name of the topic (may include patterns).
	"""
	path: String!
	"""
	Quality of service class.
	
	Defaults to: "AtMostOnce"
	"""
	qos: MqttQos
}

scalar Multihash

type Mutation {
	"""
	Authentication and authorization-related functionality group
	"""
	auth: AuthMut!
	"""
	Dataset-related functionality group.
	
	Datasets are historical streams of events recorded under a certain
	schema.
	"""
	datasets: DatasetsMut!
	"""
	Account-related functionality group.
	
	Accounts can be individual users or organizations registered in the
	system. This groups deals with their identities and permissions.
	"""
	accounts: AccountsMut!
	"""
	Temporary: Molecule-specific functionality group
	"""
	molecule: MoleculeMut!
	"""
	Collaboration-related functionality group
	
	Allows setting permissions for multiple datasets in batch mode
	"""
	collaboration: CollaborationMut!
}

union NameLookupResult = Account

type NameLookupResultConnection {
	"""
	A shorthand for `edges { node { ... } }`
	"""
	nodes: [NameLookupResult!]!
	"""
	Approximate number of total nodes
	"""
	totalCount: Int!
	"""
	Page information
	"""
	pageInfo: PageBasedInfo!
	edges: [NameLookupResultEdge!]!
}

type NameLookupResultEdge {
	node: NameLookupResult!
}

type NoChanges implements CommitResult & UpdateReadmeResult {
	message: String!
	isSuccess: Boolean!
}

type OdataProtocolDesc {
	serviceUrl: String!
	collectionUrl: String!
}

"""
Describes a range of data as a closed arithmetic interval of offsets

See: https://github.com/kamu-data/open-data-fabric/blob/master/open-data-fabric.md#offsetinterval-schema
"""
type OffsetInterval {
	"""
	Start of the closed interval [start; end].
	"""
	start: Int!
	"""
	End of the closed interval [start; end].
	"""
	end: Int!
}

type PageBasedInfo {
	"""
	When paginating backwards, are there more items?
	"""
	hasPreviousPage: Boolean!
	"""
	When paginating forwards, are there more items?
	"""
	hasNextPage: Boolean!
	"""
	Index of the current page
	"""
	currentPage: Int!
	"""
	Approximate number of total pages assuming number of nodes per page
	stays the same
	"""
	totalPages: Int
}

interface PauseWebhookSubscriptionResult {
	message: String!
}

type PauseWebhookSubscriptionResultSuccess implements PauseWebhookSubscriptionResult {
	paused: Boolean!
	message: String!
}

type PauseWebhookSubscriptionResultUnexpected implements PauseWebhookSubscriptionResult {
	status: WebhookSubscriptionStatus!
	message: String!
}

type PostgreSqlDesl {
	url: String!
}

"""
Defines the steps to prepare raw data for ingestion.

See: https://github.com/kamu-data/open-data-fabric/blob/master/open-data-fabric.md#prepstep-schema
"""
union PrepStep = PrepStepDecompress | PrepStepPipe

"""
Pulls data from one of the supported sources by its URL.

See: https://github.com/kamu-data/open-data-fabric/blob/master/open-data-fabric.md#prepstepdecompress-schema
"""
type PrepStepDecompress {
	"""
	Name of a compression algorithm used on data.
	"""
	format: CompressionFormat!
	"""
	Path to a data file within a multi-file archive. Can contain glob
	patterns.
	"""
	subPath: String
}

"""
Executes external command to process the data using piped input/output.

See: https://github.com/kamu-data/open-data-fabric/blob/master/open-data-fabric.md#prepsteppipe-schema
"""
type PrepStepPipe {
	"""
	Command to execute and its arguments.
	"""
	command: [String!]!
}

type PrivateDatasetVisibility {
	dummy: String
}

input PrivateDatasetVisibilityInput {
	dummy: String
}

type PublicDatasetVisibility {
	anonymousAvailable: Boolean!
}

input PublicDatasetVisibilityInput {
	anonymousAvailable: Boolean!
}

type Query {
	"""
	Returns the version of the GQL API
	"""
	apiVersion: String!
	"""
	Returns server's version and build configuration information
	"""
	buildInfo: BuildInfo!
	"""
	Authentication and authorization-related functionality group
	"""
	auth: Auth!
	"""
	Dataset-related functionality group.
	
	Datasets are historical streams of events recorded under a certain
	schema.
	"""
	datasets: Datasets!
	"""
	Account-related functionality group.
	
	Accounts can be individual users or organizations registered in the
	system. This groups deals with their identities and permissions.
	"""
	accounts: Accounts!
	"""
	Webhook-related functionality group
	
	Webhooks are used to send notifications about events happening in the
	system. This groups deals with their management and subscriptions.
	"""
	webhooks: Webhooks!
	"""
	Search-related functionality group
	"""
	search: Search!
	"""
	Querying and data manipulations
	"""
	data: DataQueries!
	"""
	Admin-related functionality group
	"""
	admin: Admin!
	"""
	Temporary: Molecule-specific functionality group
	"""
	molecule: Molecule!
}

enum QueryDialect {
	SQL_SPARK
	SQL_FLINK
	SQL_DATA_FUSION
	SQL_RISING_WAVE
}

interface ReactivateWebhookSubscriptionResult {
	message: String!
}

type ReactivateWebhookSubscriptionResultSuccess implements ReactivateWebhookSubscriptionResult {
	reactivated: Boolean!
	message: String!
}

type ReactivateWebhookSubscriptionResultUnexpected implements ReactivateWebhookSubscriptionResult {
	status: WebhookSubscriptionStatus!
	message: String!
}

"""
Defines how raw data should be read into the structured form.

See: https://github.com/kamu-data/open-data-fabric/blob/master/open-data-fabric.md#readstep-schema
"""
union ReadStep = ReadStepCsv | ReadStepGeoJson | ReadStepEsriShapefile | ReadStepParquet | ReadStepJson | ReadStepNdJson | ReadStepNdGeoJson

"""
Reader for comma-separated files.

See: https://github.com/kamu-data/open-data-fabric/blob/master/open-data-fabric.md#readstepcsv-schema
"""
type ReadStepCsv {
	"""
	A DDL-formatted schema. Schema can be used to coerce values into more
	appropriate data types.
	
	Examples:
	- ["date TIMESTAMP","city STRING","population INT"]
	"""
	schema: [String!]
	"""
	Sets a single character as a separator for each field and value.
	
	Defaults to: ","
	"""
	separator: String
	"""
	Decodes the CSV files by the given encoding type.
	
	Defaults to: "utf8"
	"""
	encoding: String
	"""
	Sets a single character used for escaping quoted values where the
	separator can be part of the value. Set an empty string to turn off
	quotations.
	
	Defaults to: "\""
	"""
	quote: String
	"""
	Sets a single character used for escaping quotes inside an already
	quoted value.
	
	Defaults to: "\\"
	"""
	escape: String
	"""
	Use the first line as names of columns.
	
	Defaults to: false
	"""
	header: Boolean
	"""
	Infers the input schema automatically from data. It requires one extra
	pass over the data.
	
	Defaults to: false
	"""
	inferSchema: Boolean
	"""
	Sets the string representation of a null value.
	
	Defaults to: ""
	"""
	nullValue: String
	"""
	Sets the string that indicates a date format. The `rfc3339` is the only
	required format, the other format strings are implementation-specific.
	
	Defaults to: "rfc3339"
	"""
	dateFormat: String
	"""
	Sets the string that indicates a timestamp format. The `rfc3339` is the
	only required format, the other format strings are
	implementation-specific.
	
	Defaults to: "rfc3339"
	"""
	timestampFormat: String
}

"""
Reader for ESRI Shapefile format.

See: https://github.com/kamu-data/open-data-fabric/blob/master/open-data-fabric.md#readstepesrishapefile-schema
"""
type ReadStepEsriShapefile {
	"""
	A DDL-formatted schema. Schema can be used to coerce values into more
	appropriate data types.
	"""
	schema: [String!]
	"""
	If the ZIP archive contains multiple shapefiles use this field to
	specify a sub-path to the desired `.shp` file. Can contain glob patterns
	to act as a filter.
	"""
	subPath: String
}

"""
Reader for GeoJSON files. It expects one `FeatureCollection` object in the
root and will create a record per each `Feature` inside it extracting the
properties into individual columns and leaving the feature geometry in its
own column.

See: https://github.com/kamu-data/open-data-fabric/blob/master/open-data-fabric.md#readstepgeojson-schema
"""
type ReadStepGeoJson {
	"""
	A DDL-formatted schema. Schema can be used to coerce values into more
	appropriate data types.
	"""
	schema: [String!]
}

"""
Reader for JSON files that contain an array of objects within them.

See: https://github.com/kamu-data/open-data-fabric/blob/master/open-data-fabric.md#readstepjson-schema
"""
type ReadStepJson {
	"""
	Path in the form of `a.b.c` to a sub-element of the root JSON object
	that is an array or objects. If not specified it is assumed that the
	root element is an array.
	"""
	subPath: String
	"""
	A DDL-formatted schema. Schema can be used to coerce values into more
	appropriate data types.
	"""
	schema: [String!]
	"""
	Sets the string that indicates a date format. The `rfc3339` is the only
	required format, the other format strings are implementation-specific.
	
	Defaults to: "rfc3339"
	"""
	dateFormat: String
	"""
	Allows to forcibly set one of standard basic or extended encodings.
	
	Defaults to: "utf8"
	"""
	encoding: String
	"""
	Sets the string that indicates a timestamp format. The `rfc3339` is the
	only required format, the other format strings are
	implementation-specific.
	
	Defaults to: "rfc3339"
	"""
	timestampFormat: String
}

"""
Reader for Newline-delimited GeoJSON files. It is similar to `GeoJson`
format but instead of `FeatureCollection` object in the root it expects
every individual feature object to appear on its own line.

See: https://github.com/kamu-data/open-data-fabric/blob/master/open-data-fabric.md#readstepndgeojson-schema
"""
type ReadStepNdGeoJson {
	"""
	A DDL-formatted schema. Schema can be used to coerce values into more
	appropriate data types.
	"""
	schema: [String!]
}

"""
Reader for files containing multiple newline-delimited JSON objects with the
same schema.

See: https://github.com/kamu-data/open-data-fabric/blob/master/open-data-fabric.md#readstepndjson-schema
"""
type ReadStepNdJson {
	"""
	A DDL-formatted schema. Schema can be used to coerce values into more
	appropriate data types.
	"""
	schema: [String!]
	"""
	Sets the string that indicates a date format. The `rfc3339` is the only
	required format, the other format strings are implementation-specific.
	
	Defaults to: "rfc3339"
	"""
	dateFormat: String
	"""
	Allows to forcibly set one of standard basic or extended encodings.
	
	Defaults to: "utf8"
	"""
	encoding: String
	"""
	Sets the string that indicates a timestamp format. The `rfc3339` is the
	only required format, the other format strings are
	implementation-specific.
	
	Defaults to: "rfc3339"
	"""
	timestampFormat: String
}

"""
Reader for Apache Parquet format.

See: https://github.com/kamu-data/open-data-fabric/blob/master/open-data-fabric.md#readstepparquet-schema
"""
type ReadStepParquet {
	"""
	A DDL-formatted schema. Schema can be used to coerce values into more
	appropriate data types.
	"""
	schema: [String!]
}

interface RemoveWebhookSubscriptionResult {
	message: String!
}

type RemoveWebhookSubscriptionResultSuccess implements RemoveWebhookSubscriptionResult {
	removed: Boolean!
	message: String!
}

type RenameAccountNameNotUnique implements RenameAccountResult {
	message: String!
}

interface RenameAccountResult {
	message: String!
}

type RenameAccountSuccess implements RenameAccountResult {
	newName: String!
	message: String!
}

interface RenameResult {
	message: String!
}

type RenameResultNameCollision implements RenameResult {
	collidingAlias: DatasetAlias!
	message: String!
}

type RenameResultNoChanges implements RenameResult {
	preservedName: DatasetName!
	message: String!
}

type RenameResultSuccess implements RenameResult {
	oldName: DatasetName!
	newName: DatasetName!
	message: String!
}

"""
Defines a header (e.g. HTTP) to be passed into some request.

See: https://github.com/kamu-data/open-data-fabric/blob/master/open-data-fabric.md#requestheader-schema
"""
type RequestHeader {
	"""
	Name of the header.
	"""
	name: String!
	"""
	Value of the header.
	"""
	value: String!
}

type RestProtocolDesc {
	tailUrl: String!
	queryUrl: String!
	pushUrl: String!
}

interface ResumeWebhookSubscriptionResult {
	message: String!
}

type ResumeWebhookSubscriptionResultSuccess implements ResumeWebhookSubscriptionResult {
	resumed: Boolean!
	message: String!
}

type ResumeWebhookSubscriptionResultUnexpected implements ResumeWebhookSubscriptionResult {
	status: WebhookSubscriptionStatus!
	message: String!
}

interface RevokeResult {
	message: String!
}

type RevokeResultAlreadyRevoked implements RevokeResult {
	tokenId: AccessTokenID!
	message: String!
}

type RevokeResultSuccess implements RevokeResult {
	tokenId: AccessTokenID!
	message: String!
}

type Search {
	"""
	This endpoint uses heuristics to infer whether the query string is a DSL
	or a natural language query and is suitable to present the most
	versatile interface to the user consisting of just one input field.
	"""
	query(query: String!, page: Int, perPage: Int): SearchResultConnection!
	"""
	Searches for datasets and other objects managed by the
	current node using a prompt in natural language
	"""
	queryNaturalLanguage(prompt: String!, perPage: Int): SearchResultExConnection!
	"""
	Perform lightweight search among resource names.
	Useful for autocomplete.
	"""
	nameLookup(query: String!, filters: LookupFilters!, page: Int, perPage: Int): NameLookupResultConnection!
}

union SearchResult = Dataset

type SearchResultConnection {
	"""
	A shorthand for `edges { node { ... } }`
	"""
	nodes: [SearchResult!]!
	"""
	Approximate number of total nodes
	"""
	totalCount: Int!
	"""
	Page information
	"""
	pageInfo: PageBasedInfo!
	edges: [SearchResultEdge!]!
}

type SearchResultEdge {
	node: SearchResult!
}

type SearchResultEx {
	item: SearchResult!
	score: Float!
}

type SearchResultExConnection {
	"""
	A shorthand for `edges { node { ... } }`
	"""
	nodes: [SearchResultEx!]!
	"""
	Approximate number of total nodes
	"""
	totalCount: Int!
	"""
	Page information
	"""
	pageInfo: PageBasedInfo!
	edges: [SearchResultExEdge!]!
}

type SearchResultExEdge {
	node: SearchResultEx!
}

"""
Establishes the identity of the dataset. Always the first metadata event in
the chain.

See: https://github.com/kamu-data/open-data-fabric/blob/master/open-data-fabric.md#seed-schema
"""
type Seed {
	"""
	Unique identity of the dataset.
	"""
	datasetId: DatasetID!
	"""
	Type of the dataset.
	"""
	datasetKind: DatasetKind!
}

"""
Associates a set of files with this dataset.

See: https://github.com/kamu-data/open-data-fabric/blob/master/open-data-fabric.md#setattachments-schema
"""
type SetAttachments {
	"""
	One of the supported attachment sources.
	"""
	attachments: Attachments!
}

"""
Specifies the complete schema of Data Slices added to the Dataset following
this event.

See: https://github.com/kamu-data/open-data-fabric/blob/master/open-data-fabric.md#setdataschema-schema
"""
type SetDataSchema {
	schema: DataSchema!
}

interface SetDatasetVisibilityResult {
	message: String!
}

type SetDatasetVisibilityResultSuccess implements SetDatasetVisibilityResult {
	message: String!
}

interface SetFlowConfigResult {
	message: String!
}

type SetFlowConfigSuccess implements SetFlowConfigResult {
	config: FlowConfiguration!
	message: String!
}

interface SetFlowTriggerResult {
	message: String!
}

type SetFlowTriggerSuccess implements SetFlowTriggerResult {
	trigger: FlowTrigger!
	message: String!
}

"""
Provides basic human-readable information about a dataset.

See: https://github.com/kamu-data/open-data-fabric/blob/master/open-data-fabric.md#setinfo-schema
"""
type SetInfo {
	"""
	Brief single-sentence summary of a dataset.
	"""
	description: String
	"""
	Keywords, search terms, or tags used to describe the dataset.
	"""
	keywords: [String!]
}

"""
Defines a license that applies to this dataset.

See: https://github.com/kamu-data/open-data-fabric/blob/master/open-data-fabric.md#setlicense-schema
"""
type SetLicense {
	"""
	Abbreviated name of the license.
	"""
	shortName: String!
	"""
	Full name of the license.
	"""
	name: String!
	"""
	License identifier from the SPDX License List.
	"""
	spdxId: String
	"""
	URL where licensing terms can be found.
	"""
	websiteUrl: String!
}

"""
Contains information on how externally-hosted data can be ingested into the
root dataset.

See: https://github.com/kamu-data/open-data-fabric/blob/master/open-data-fabric.md#setpollingsource-schema
"""
type SetPollingSource {
	"""
	Determines where data is sourced from.
	"""
	fetch: FetchStep!
	"""
	Defines how raw data is prepared before reading.
	"""
	prepare: [PrepStep!]
	"""
	Defines how data is read into structured format.
	"""
	read: ReadStep!
	"""
	Pre-processing query that shapes the data.
	"""
	preprocess: Transform
	"""
	Determines how newly-ingested data should be merged with existing
	history.
	"""
	merge: MergeStrategy!
}

interface SetRoleResult {
	message: String!
}

type SetRoleResultSuccess implements SetRoleResult {
	message: String!
}

"""
Defines a transformation that produces data in a derivative dataset.

See: https://github.com/kamu-data/open-data-fabric/blob/master/open-data-fabric.md#settransform-schema
"""
type SetTransform {
	"""
	Datasets that will be used as sources.
	"""
	inputs: [TransformInput!]!
	"""
	Transformation that will be applied to produce new data.
	"""
	transform: Transform!
}

"""
Lets you manipulate names of the system columns to avoid conflicts.

See: https://github.com/kamu-data/open-data-fabric/blob/master/open-data-fabric.md#setvocab-schema
"""
type SetVocab {
	"""
	Name of the offset column.
	"""
	offsetColumn: String
	"""
	Name of the operation type column.
	"""
	operationTypeColumn: String
	"""
	Name of the system time column.
	"""
	systemTimeColumn: String
	"""
	Name of the event time column.
	"""
	eventTimeColumn: String
}

type SetWatermarkIsDerivative implements SetWatermarkResult {
	message: String!
}

interface SetWatermarkResult {
	message: String!
}

type SetWatermarkUpToDate implements SetWatermarkResult {
	message: String!
}

type SetWatermarkUpdated implements SetWatermarkResult {
	newHead: Multihash!
	message: String!
}

"""
Defines how external data should be cached.

See: https://github.com/kamu-data/open-data-fabric/blob/master/open-data-fabric.md#sourcecaching-schema
"""
union SourceCaching = SourceCachingForever

"""
After source was processed once it will never be ingested again.

See: https://github.com/kamu-data/open-data-fabric/blob/master/open-data-fabric.md#sourcecachingforever-schema
"""
type SourceCachingForever {
	dummy: String
}

"""
Specifies how input files should be ordered before ingestion.

See: https://github.com/kamu-data/open-data-fabric/blob/master/open-data-fabric.md#sourceordering-schema
"""
enum SourceOrdering {
	BY_EVENT_TIME
	BY_NAME
}

"""
The state of the source the data was added from to allow fast resuming.

See: https://github.com/kamu-data/open-data-fabric/blob/master/open-data-fabric.md#sourcestate-schema
"""
type SourceState {
	"""
	Identifies the source that the state corresponds to.
	"""
	sourceName: String!
	"""
	Identifies the type of the state. Standard types include: `odf/etag`,
	`odf/last-modified`.
	"""
	kind: String!
	"""
	Opaque value representing the state.
	"""
	value: String!
}

"""
Defines a query in a multi-step SQL transformation.

See: https://github.com/kamu-data/open-data-fabric/blob/master/open-data-fabric.md#sqlquerystep-schema
"""
type SqlQueryStep {
	"""
	Name of the temporary view that will be created from result of the
	query. Step without this alias will be treated as an output of the
	transformation.
	"""
	alias: String
	"""
	SQL query the result of which will be exposed under the alias.
	"""
	query: String!
}

type StartUploadVersionErrorTooLarge implements StartUploadVersionResult {
	uploadSize: Int!
	uploadLimit: Int!
	isSuccess: Boolean!
	message: String!
}

interface StartUploadVersionResult {
	isSuccess: Boolean!
	message: String!
}

type StartUploadVersionSuccess implements StartUploadVersionResult {
	url: String!
	method: String!
	useMultipart: Boolean!
	headers: [KeyValue!]!
	uploadToken: String!
	isSuccess: Boolean!
	message: String!
}

type Task {
	"""
	Unique and stable identifier of this task
	"""
	taskId: TaskID!
	"""
	Life-cycle status of a task
	"""
	status: TaskStatus!
	"""
	Whether the task was ordered to be cancelled
	"""
	cancellationRequested: Boolean!
	"""
	Describes a certain final outcome of the task once it reaches the
	"finished" status
	"""
	outcome: TaskOutcome
	"""
	Time when task was originally created and placed in a queue
	"""
	createdAt: DateTime!
	"""
	Time when task transitioned into a running state
	"""
	ranAt: DateTime
	"""
	Time when cancellation of task was requested
	"""
	cancellationRequestedAt: DateTime
	"""
	Time when task has reached a final outcome
	"""
	finishedAt: DateTime
}

union TaskFailureReason = TaskFailureReasonGeneral | TaskFailureReasonInputDatasetCompacted | TaskFailureReasonWebhookDeliveryProblem

type TaskFailureReasonGeneral {
	message: String!
	recoverable: Boolean!
}

type TaskFailureReasonInputDatasetCompacted {
	inputDataset: Dataset!
	message: String!
}

type TaskFailureReasonWebhookDeliveryProblem {
	targetUrl: Url!
	message: String!
}

scalar TaskID

"""
Describes a certain final outcome of the task
"""
union TaskOutcome = TaskOutcomeSuccess | TaskOutcomeFailed | TaskOutcomeCancelled

type TaskOutcomeCancelled {
	message: String!
}

type TaskOutcomeFailed {
	reason: TaskFailureReason!
}

type TaskOutcomeSuccess {
	message: String!
}

"""
Life-cycle status of a task
"""
enum TaskStatus {
	"""
	Task is waiting for capacity to be allocated to it
	"""
	QUEUED
	"""
	Task is being executed
	"""
	RUNNING
	"""
	Task has reached a certain final outcome (see [`TaskOutcome`])
	"""
	FINISHED
}

"""
Temporary Flink-specific extension for creating temporal tables from
streams.

See: https://github.com/kamu-data/open-data-fabric/blob/master/open-data-fabric.md#temporaltable-schema
"""
type TemporalTable {
	"""
	Name of the dataset to be converted into a temporal table.
	"""
	name: String!
	"""
	Column names used as the primary key for creating a table.
	"""
	primaryKey: [String!]!
}

type TimeDelta {
	every: Int!
	unit: TimeUnit!
}

input TimeDeltaInput {
	every: Int!
	unit: TimeUnit!
}

enum TimeUnit {
	MINUTES
	HOURS
	DAYS
	WEEKS
}

"""
Engine-specific processing queries that shape the resulting data.

See: https://github.com/kamu-data/open-data-fabric/blob/master/open-data-fabric.md#transform-schema
"""
union Transform = TransformSql

type TransformInput {
	datasetRef: DatasetRef!
	alias: String!
	inputDataset: TransformInputDataset!
}

"""
Describes a derivative transformation input

See: https://github.com/kamu-data/open-data-fabric/blob/master/open-data-fabric.md#transforminput-schema
"""
interface TransformInputDataset {
	message: String!
}

type TransformInputDatasetAccessible implements TransformInputDataset {
	dataset: Dataset!
	message: String!
}

type TransformInputDatasetNotAccessible implements TransformInputDataset {
	datasetRef: DatasetRef!
	message: String!
}

"""
Transform using one of the SQL dialects.

See: https://github.com/kamu-data/open-data-fabric/blob/master/open-data-fabric.md#transformsql-schema
"""
type TransformSql {
	engine: String!
	version: String
	queries: [SqlQueryStep!]!
	temporalTables: [TemporalTable!]
}

interface TriggerFlowResult {
	message: String!
}

type TriggerFlowSuccess implements TriggerFlowResult {
	flow: Flow!
	message: String!
}

"""
256-bit unsigned number. Can be constructed from string.
"""
scalar U256

scalar URL

interface UnsetRoleResult {
	message: String!
}

type UnsetRoleResultSuccess implements UnsetRoleResult {
	message: String!
}

type UpdateEmailNonUnique implements UpdateEmailResult {
	message: String!
}

interface UpdateEmailResult {
	message: String!
}

type UpdateEmailSuccess implements UpdateEmailResult {
	newEmail: String!
	message: String!
}

interface UpdateReadmeResult {
	message: String!
}

type UpdateVersionErrorCasFailed implements UpdateVersionResult {
	expectedHead: Multihash!
	actualHead: Multihash!
	isSuccess: Boolean!
	message: String!
}

type UpdateVersionErrorInvalidExtraData implements UpdateVersionResult {
	message: String!
	isSuccess: Boolean!
}

interface UpdateVersionResult {
	isSuccess: Boolean!
	message: String!
}

type UpdateVersionSuccess implements UpdateVersionResult {
	newVersion: Int!
	oldHead: Multihash!
	newHead: Multihash!
	contentHash: Multihash!
	isSuccess: Boolean!
	message: String!
}

interface UpdateWebhookSubscriptionResult {
	message: String!
}

type UpdateWebhookSubscriptionResultSuccess implements UpdateWebhookSubscriptionResult {
	updated: Boolean!
	message: String!
}

type UpdateWebhookSubscriptionResultUnexpected implements UpdateWebhookSubscriptionResult {
	status: WebhookSubscriptionStatus!
	message: String!
}

interface UpsertDatasetEnvVarResult {
	message: String!
}

type UpsertDatasetEnvVarResultCreated implements UpsertDatasetEnvVarResult {
	envVar: ViewDatasetEnvVar!
	message: String!
}

type UpsertDatasetEnvVarResultUpdated implements UpsertDatasetEnvVarResult {
	envVar: ViewDatasetEnvVar!
	message: String!
}

type UpsertDatasetEnvVarUpToDate implements UpsertDatasetEnvVarResult {
	message: String!
}

"""
URL is a String implementing the [URL Standard](http://url.spec.whatwg.org/)
"""
scalar Url

type VersionedFile {
	"""
	Returns list of versions in reverse chronological order
	"""
	versions(
		"""
		Upper version bound (inclusive)
		"""
		maxVersion: Int,		page: Int,		perPage: Int
	): VersionedFileEntryConnection!
	"""
	Returns the latest version entry, if any
	"""
	latest: VersionedFileEntry
	"""
	Returns the specified entry by block or version number
	"""
	asOf(version: Int, blockHash: Multihash): VersionedFileEntry
}

type VersionedFileContentDownload {
	"""
	Direct download URL
	"""
	url: String!
	"""
	Headers to include in the request
	"""
	headers: [KeyValue!]!
	"""
	Download URL expiration timestamp
	"""
	expiresAt: DateTime
}

type VersionedFileEntry {
	"""
	System time when this version was created/updated
	"""
	systemTime: DateTime!
	"""
	Event time when this version was created/updated
	"""
	eventTime: DateTime!
	"""
	File version
	"""
	version: Int!
	"""
	Media type of the file content
	"""
	contentType: String!
	"""
	Size of the content in bytes
	"""
	contentLength: Int!
	"""
	Multihash of the file content
	"""
	contentHash: Multihash!
	"""
	Extra data associated with this file version
	"""
	extraData: ExtraData!
	"""
	Returns encoded content in-band. Should be used for small files only and
	will return an error if called on large data.
	"""
	content: Base64Usnp!
	"""
	Returns a direct download URL
	"""
	contentUrl: VersionedFileContentDownload!
}

type VersionedFileEntryConnection {
	"""
	A shorthand for `edges { node { ... } }`
	"""
	nodes: [VersionedFileEntry!]!
	"""
	Approximate number of total nodes
	"""
	totalCount: Int!
	"""
	Page information
	"""
	pageInfo: PageBasedInfo!
	edges: [VersionedFileEntryEdge!]!
}

type VersionedFileEntryEdge {
	node: VersionedFileEntry!
}

type VersionedFileMut {
	"""
	Uploads a new version of content in-band. Can be used for very small
	files only.
	"""
	uploadNewVersion(
		"""
		Base64-encoded file content (url-safe, no padding)
		"""
		content: Base64Usnp!,
		"""
		Media type of content (e.g. application/pdf)
		"""
		contentType: String,
		"""
		Json object containing values of extra columns
		"""
		extraData: ExtraData,
		"""
		Expected head block hash to prevent concurrent updates
		"""
		expectedHead: Multihash
	): UpdateVersionResult!
	"""
	Returns a pre-signed URL and upload token for direct uploads of large
	files
	"""
	startUploadNewVersion(
		"""
		Size of the file being uploaded
		"""
		contentLength: Int!,
		"""
		Media type of content (e.g. application/pdf)
		"""
		contentType: String
	): StartUploadVersionResult!
	"""
	Finalizes the content upload by incorporating the content into the
	dataset as a new version
	"""
	finishUploadNewVersion(
		"""
		Token received when starting the upload
		"""
		uploadToken: String!,
		"""
		Json object containing values of extra columns
		"""
		extraData: ExtraData,
		"""
		Expected head block hash to prevent concurrent updates
		"""
		expectedHead: Multihash
	): UpdateVersionResult!
	"""
	Creating a new version with that has updated values of extra columns but
	with the file content unchanged
	"""
	updateExtraData(
		"""
		Json object containing values of extra columns
		"""
		extraData: ExtraData!,
		"""
		Expected head block hash to prevent concurrent updates
		"""
		expectedHead: Multihash
	): UpdateVersionResult!
}

type ViewAccessToken {
	"""
	Unique identifier of the access token
	"""
	id: AccessTokenID!
	"""
	Name of the access token
	"""
	name: String!
	"""
	Date of token creation
	"""
	createdAt: DateTime!
	"""
	Date of token revocation
	"""
	revokedAt: DateTime
	"""
	Access token account owner
	"""
	account: Account!
}

type ViewDatasetEnvVar {
	"""
	Unique identifier of the dataset environment variable
	"""
	id: DatasetEnvVarID!
	"""
	Key of the dataset environment variable
	"""
	key: String!
	"""
	Non secret value of dataset environment variable
	"""
	value: String
	"""
	Date of the dataset environment variable creation
	"""
	createdAt: DateTime!
	isSecret: Boolean!
}

type ViewDatasetEnvVarConnection {
	"""
	A shorthand for `edges { node { ... } }`
	"""
	nodes: [ViewDatasetEnvVar!]!
	"""
	Approximate number of total nodes
	"""
	totalCount: Int!
	"""
	Page information
	"""
	pageInfo: PageBasedInfo!
	edges: [ViewDatasetEnvVarEdge!]!
}

type ViewDatasetEnvVarEdge {
	node: ViewDatasetEnvVar!
}

type WebSocketProtocolDesc {
	url: String!
}

scalar WebhookEventType

type WebhookSubscription {
	"""
	Unique identifier of the webhook subscription
	"""
	id: WebhookSubscriptionID!
	"""
	Optional label for the subscription. Maybe an empty string.
	"""
	label: String!
	"""
	Associated dataset ID
	Not present for system subscriptions
	"""
	datasetId: DatasetID
	"""
	Target URL for the webhook
	"""
	targetUrl: String!
	"""
	List of events that trigger the webhook
	"""
	eventTypes: [String!]!
	"""
	Status of the subscription
	"""
	status: WebhookSubscriptionStatus!
}

type WebhookSubscriptionDuplicateLabel implements CreateWebhookSubscriptionResult & UpdateWebhookSubscriptionResult {
	label: String!
	message: String!
}

scalar WebhookSubscriptionID

input WebhookSubscriptionInput {
	targetUrl: URL!
	eventTypes: [WebhookEventType!]!
	label: WebhookSubscriptionLabel!
}

type WebhookSubscriptionInvalidTargetUrl implements CreateWebhookSubscriptionResult & UpdateWebhookSubscriptionResult {
	innerMessage: String!
	message: String!
}

scalar WebhookSubscriptionLabel

type WebhookSubscriptionMut {
	update(input: WebhookSubscriptionInput!): UpdateWebhookSubscriptionResult!
	pause: PauseWebhookSubscriptionResult!
	resume: ResumeWebhookSubscriptionResult!
	reactivate: ReactivateWebhookSubscriptionResult!
	remove: RemoveWebhookSubscriptionResult!
}

type WebhookSubscriptionNoEventTypesProvided implements CreateWebhookSubscriptionResult & UpdateWebhookSubscriptionResult {
	numEventTypes: Int!
	message: String!
}

enum WebhookSubscriptionStatus {
	UNVERIFIED
	ENABLED
	PAUSED
	UNREACHABLE
	REMOVED
}

type Webhooks {
	"""
	List of supported event types
	"""
	eventTypes: [String!]!
}

"""
Directs the executor to include this field or fragment only when the `if` argument is true.
"""
directive @include(if: Boolean!) on FIELD | FRAGMENT_SPREAD | INLINE_FRAGMENT
"""
Indicates that an Input Object is a OneOf Input Object (and thus requires exactly one of its field be provided)
"""
directive @oneOf on INPUT_OBJECT
"""
Directs the executor to skip this field or fragment when the `if` argument is true.
"""
directive @skip(if: Boolean!) on FIELD | FRAGMENT_SPREAD | INLINE_FRAGMENT
"""
Provides a scalar specification URL for specifying the behavior of custom scalar types.
"""
directive @specifiedBy(url: String!) on SCALAR
schema {
	query: Query
	mutation: Mutation
}<|MERGE_RESOLUTION|>--- conflicted
+++ resolved
@@ -467,19 +467,11 @@
 """
 scalar Base64Usnp
 
-<<<<<<< HEAD
-input BatchingInput {
-	minRecordsToAwait: Int!
-	maxBatchingInterval: TimeDeltaInput!
-}
-
 """
 A big integer scalar type.
 """
 scalar BigInt
 
-=======
->>>>>>> 5a5bf925
 type BlockRef {
 	name: String!
 	blockHash: Multihash!
