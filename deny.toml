--- conflicted
+++ resolved
@@ -110,10 +110,7 @@
     # Unmaintained (rustls-pemfile)
     # https://rustsec.org/advisories/RUSTSEC-2025-0134
     "RUSTSEC-2025-0134",
-<<<<<<< HEAD
-=======
     # Security violation (ruint)
     # https://rustsec.org/advisories/RUSTSEC-2025-0137
     "RUSTSEC-2025-0137",
->>>>>>> e9f6e729
 ]