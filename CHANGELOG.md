--- conflicted
+++ resolved
@@ -13,17 +13,14 @@
 -->
 
 ## [Unreleased]
-<<<<<<< HEAD
+### Added
+- E2E: running tests also for S3 repositories
 ### Changed
 - Replaced default GraphQL playground with better maintained `graphiql` (old playground is still available)
 - Improved API server web console looks
-=======
-### Added
-- E2E: running tests also for S3 repositories
 ### Fixed
 - Flow progress notifier is now more resilient to deleted datasets
 - Use actual `base_url` in catalog configuration instead default one
->>>>>>> 8f06bdb6
 
 ## [0.56.1] - 2025-03-14
 ### Fixed
