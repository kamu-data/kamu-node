# Changelog

All notable changes to this project will be documented in this file.

The format is based on [Keep a Changelog](https://keepachangelog.com/en/1.0.0/),
and this project adheres to [Semantic Versioning](https://semver.org/spec/v2.0.0.html).

<!--
Recommendation: for ease of reading, use the following order:
- Added
- Changed
- Fixed
-->

<<<<<<< HEAD
## [Unreleased]
### Changed
- GQL: `molecule` area: use `BigInt` for `ipnft_token_id`
=======
## [0.71.3] - 2025-08-13
### Added
- Tracing panic errors handler
### Changed
- GQL changes: ([kamu CLI `0.245.4`](https://github.com/kamu-data/kamu-cli/releases/tag/v0.245.4))

## [0.71.2] - 2025-07-30
### Changed
- GQL changes ([kamu CLI `0.245.3`](https://github.com/kamu-data/kamu-cli/releases/tag/v0.245.3))

## [0.71.1] - 2025-07-17
### Fixed
- Performance hotfix in flows listing ([kamu CLI `0.245.1`](https://github.com/kamu-data/kamu-cli/releases/tag/v0.245.1))

## [0.71.0] - 2025-07-17
### Added
- Flow system extended with retry policy support ([kamu CLI `0.245.0`](https://github.com/kamu-data/kamu-cli/releases/tag/v0.245.0)):
  - Retry policy model: includes number of attempts, base delay, and four delay growth functions
  - Retry policies can be associated with flow configurations
  - A retry policy snapshot is selected for each scheduled flow. If defined, it's used to relaunch a failing task after calculating the appropriate delay based on the configured policy
  - GQL API extensions for retry policies, along with related task-level and flow-level attributes to populate the UI.
### Changed
- Optimized GQL API for flow listings by including already resolved `SetPollingSource` and `SetTransform` event copies into flow descriptions, eliminating the need for costly secondary queries from the UI.
- Significantly reworked flow configuration and triggering GQL API for improved ease of use and maintainability
>>>>>>> 0c928e51

## [0.70.1] - 2025-07-15
### Fixed
- Added migrations to modify flow events ([kamu CLI `0.244.2`](https://github.com/kamu-data/kamu-cli/releases/tag/v0.244.2))

## [0.70.0] - 2025-07-11
### Fixed
- Fixed the subject in the password change notification email.
- SQLite-specific crashes on account flow listings ([kamu CLI `0.243.1`](https://github.com/kamu-data/kamu-cli/releases/tag/v0.243.1))
### Changed
- Major refactoring of flow & task systems ([kamu CLI `0.243.0`](https://github.com/kamu-data/kamu-cli/releases/tag/v0.243.0))
### Added
-  New configuration property `allow_anonymous` which is true by default. And turnoff anonymous mode for API endpoints ([kamu CLI `0.244.0`](https://github.com/kamu-data/kamu-cli/releases/tag/v0.244.0))

## [0.69.4] - 2025-06-20
### Fixed
- `PredefinedAccountsRegistrator`: during account synchronization, update password hash as well ([kamu CLI `0.241.3`](https://github.com/kamu-data/kamu-cli/releases/tag/v0.241.3)).

## [0.69.3] - 2025-06-19
### Added
- Config: `AuthConfig` section extended with `password_policy` parameter group.

## [0.69.2] - 2025-06-19
### Added
- GQL: `AccountMut::modifyPasswordWithConfirmation()` ([kamu CLI `0.242.0`](https://github.com/kamu-data/kamu-cli/releases/tag/v0.242.0)).
### Changed
- Upgraded to `datafusion v48`.

## [0.69.1] - 2025-06-06
### Added
- GQL: Account Renaming API ([kamu CLI `0.241.1`](https://github.com/kamu-data/kamu-cli/releases/tag/v0.241.1)).

## [0.69.0] - 2025-06-06
### Added
- Support renaming accounts via GraphQL API ([kamu CLI `0.241.0`](https://github.com/kamu-data/kamu-cli/releases/tag/v0.241.0)):
  - automatically actualizes dataset entries (denormalized account names)
  - automatically updates alias files in ODF storage layer
  - properly handling account renames when it's initiated by updates to predefined configuration
### Fixed
- Missing length validation for webhook subscription labels.
- Unexpected webhook label duplication for empty labels.

## [0.68.1] - 2025-06-04
### Fixed
- Wallet-based authentication: interactive login use case support (Device Flow) ([kamu CLI `0.240.1`](https://github.com/kamu-data/kamu-cli/releases/tag/v0.240.1)).

## [0.68.0] - 2025-06-02
### Added
- Wallet-based authentication, Phase 1 ([kamu CLI `0.240.0`](https://github.com/kamu-data/kamu-cli/releases/tag/v0.240.0)).

## [0.67.0] - 2025-05-26
### Added
- Webhooks prototype ([kamu CLI `0.239.0`](https://github.com/kamu-data/kamu-cli/releases/tag/v0.239.0))

## [0.66.0] - 2025-05-22
### Added
- Account Deletion API ([kamu CLI `0.238.0`](https://github.com/kamu-data/kamu-cli/releases/tag/v0.238.0))

## [0.65.0] - 2025-05-14
### Added
- New REST endpoint `/system/info` and GQL endpoint `buildInfo` that return application version and build details
### Changed
- Upgraded to `datafusion v47.0.0` and latest `arrow`, `object-store`, and `flatbuffers` versions

## [0.64.0] - 2025-04-24
### Added
- Device Flow Authentication ([kamu CLI `0.235.0`](https://github.com/kamu-data/kamu-cli/releases/tag/v0.235.0))

## [0.63.0] - 2025-04-23
### Changed
- Pinned version for `aws-sdk-s3` crate version before breaking changes
- Update all minor versions of other crates
- Denormalization: DatasetEntry now contains a copy of owner's account name for faster dataset handle resolutions without extra round trip to database
- Speedup of account flow runs listing

## [0.62.3] - 2025-04-22
### Changed
- Forcing warmup of dataset ids listing cache on startup

## [0.62.2] - 2025-04-21
### Fixed
- Reverted `sqlx` upgrade that breaking image build

## [0.62.1] - 2025-04-19
### Changed
- Outbox: Added new param in consumer metadata `initial_consumer_boundary` which allow new consumer to not process all messages, but start from latest one
### Fixed
- S3 get_stored_dataset_by_id operation takes advantage of in-memory datasets listing cache

## [0.62.0] - 2025-04-09
### Added
- Automatically indexing key dataset blocks in the database for quicker navigation:
   - indexing all previously stored datasets at startup
   - indexing new changes to datasets incrementally, whenever HEAD advances
- Metadata chain visiting algorithm can now use the key blocks cached in the database
   to efficiently implement iteration over key blocks, when data events are not needed
### Changed
- E2E, `kamu-node-e2e-repo-tests`: remove a `kamu-api-server` dependency 
    that did not cause the `kamu-api-server` binary to be rebuilt.
- Upgraded to latest version of `dill=0.13`.

## [0.61.1] - 2025-04-08
### Added
- New value `semantic_search_threshold_score` in search configuration which used in `UiConfiguration`

## [0.61.0] - 2025-04-08
### Added
- New `engine.datafusionEmbedded` config section allows to pass custom DataFusion settings 
    when engine is used in ingest, batch query, and compaction contexts.
- GQL: 
  - `Datasets::role()`: returns the current user's role in relation to the dataset
  - GQL: `DatasetsMut::create_empty()` & `DatasetsMut::create_from_snapshot()`: alias validation in multi-tenant mode.
### Changed
- GQL: `DatasetsMut::create_empty()` & `DatasetsMut::create_from_snapshot()`: `dataset_visibility` is now mandatory.
- `kamu push/pull` command with `--force` flag now does not allow overwriting of seed block
### Fixed
- Multiple performance improvements in batch queries to avoid unnecessary metadata scanning.

## [0.60.1] - 2025-03-31
### Fixed 
- Correct api version

## [0.60.0] - 2025-03-31
### Changed
- Trigger dependent dataset flows on Http `/ingest` and on smart transfer protocol dataset push
- `DatasetSummary` files replaced with `DatasetStatistics` stored in the database 
    and updated synchronously with the HEAD reference updates
- Statistics is automatically pre-computed for all existing datasets on first use
- `DatasetHandle` and `DatasetEntry` now contain dataset kind marker
- Provenance service and pull request planner fetch dependencies from the graph
- Implemented caching layer for `DatasetEntry` within the currently open transaction

## [0.59.0] - 2025-03-25
### Added
- Private Datasets: sharing access ([kamu CLI `0.230.0`](https://github.com/kamu-data/kamu-cli/releases/tag/v0.230.0))

## [0.58.0] - 2025-03-23
### Added
- Introduced `debug` CLI command group for operational helpers
- New `debug semsearch-reindex` CLI command that allows to recreate the embeddings in the vector repository
- Semantic search:
  - More configuration options for indexing, allowing to skip datasets without descriptions or no data.
  - Overfetch is now configurable
  - Service will make repeated queries to the vector store to fill the requested results page size.
### Changed
- Flow: Updated the `BatchingRule` trigger to accept 0 for both properties(`min_records_to_await` and `max_batching_interval`), enabling dependency flow execution even when no data is added to the root dataset.
### Fixed
- HTTP & GQL API: Fixed internal error when query contains an unknown column

## [0.57.0] - 2025-03-19
### Added
- E2E: running tests also for S3 repositories
- DB-backed dataset references: they are now stored in the database, supporting transactional updates
- Ensured short transaction length in ingest & transform updates and compaction tasks.  
- Dataset Reference indexing to build the initial state of the dataset references.  
- Implemented in-memory caching for dataset references that works within the current 
### Changed
- Replaced default GraphQL playground with better maintained `graphiql` (old playground is still available)
- Improved API server web console looks
- Upgraded to `datafusion v46` (#1146)
- Dependency graph updates are improved for transactional correctness.  
- Extracted ODF dataset builders for LFS and S3 to allow for custom implementations.  
### Fixed
- Flow progress notifier is now more resilient to deleted datasets
- Use actual `base_url` in catalog configuration instead default one
- REST API: `GET /datasets/{id}` returns account data as it should 
- If dataset creation is interrupted before a dataset entry is written, 
   such a dataset is ignored and may be overwritten

## [0.56.1] - 2025-03-14
### Fixed
- Value of flow agent throttling now presented in seconds

## [0.56.0] - 2025-03-13
### Added
- Prometheus metrics: S3 ([kamu CLI `0.226.5`](https://github.com/kamu-data/kamu-cli/releases/tag/v0.226.5))
- New `FlowSystemConfig` structure in `CLIConfig` which allows to configure `flow_agent` and `task_agent` services with next options `awaiting_step_secs` and `mandatory_throttling_period_secs`
- GQL: New natural language search API - to use this feature you'll need to configure the OpenAI API key and a [Qdrant](https://qdrant.tech/) vector database connection

## [0.55.1] - 2025-03-07
### Fixed
- Fix regression with substitution of incorrect `ServerUrlConfig` component

## [0.55.0] - 2025-03-07
### Changed
- Upgrade kamu-cli version to `0.226.4`

## [0.54.3] - 2025-02-20
### Fixed
- OData API: fixed crash when accessing private dataset ([kamu CLI `0.225.0`](https://github.com/kamu-data/kamu-cli/releases/tag/v0.225.0))

## [0.54.2] - 2025-02-20
### Fixed
- Restoring OData API tolerance to trailing slashes (kamu CLI `0.223.1`)

## [0.54.1] - 2025-02-14
### Fixed
- Added access token notifier registration

## [0.54.0] - 2025-02-13
### Added
- New access token notifier that sends an email to the user each time a new access token is created (kamu CLI `0.222.0`)
### Changed
- Upgrade kamu-cli version to `0.223.0`
  - Upgraded to `datafusion v45`
  - Upgraded to `axum v0.8`

## [0.53.1] - 2025-02-03
### Fixed
- Private Datasets: hot-fixes (kamu CLI `0.221.1`)

## [0.53.0] - 2025-01-30
### Added
- Integration of email gateway (Postmark):
   - Defined `EmailSender` crate and prototyped `Postmark`-based implementation
   - Config support for gateway settings (API key, sender address & name)
   - Applied `askoma` templating engine and defined base HTML-rich template for all emails
   - Emails are fire-and-forget / best effort
   - First emails implemented: account registration, flow failed
- GQL support to query and update email on the currently logged account
### Changed
- Emails are mandatory for Kamu accounts now:
   - predefined users need to specify an email in config
   - predefined users are auto-synced at startup in case they existed before
   - GitHub users are queried for primary verified email, even if it is not public
   - migration code for the database existing users

## [0.52.1] - 2025-01-29
### Fixed
- Corrected access rights checks for transport protocols (SiTP, SmTP)

## [0.52.0] - 2025-01-28
### Changed
- Core changes from the Private Datasets epic (kamu CLI `0.220.0`), Vol. 2

## [0.51.0] - 2025-01-20
### Changed
- Toolchain updated to `nightly-2024-12-26`
- Core changes from the Private Datasets epic (kamu CLI `0.219.1`)

## [0.50.4] - 2024-01-15
### Fixed
- Telemetry-driven fixes in flow listings (kamu CLI `0.217.3`)

## [0.50.3] - 2024-01-13
### Changed
- Batched loading of flows and tasks (kamu CLI `0.217.2`)

## [0.50.2] - 2024-01-09
### Changed
- Extend database config (kamu CLI `0.217.1`)

## [0.50.1] - 2024-01-09
### Changed
- Add missing `RemoteStatusServiceImpl` service to catalog

## [0.50.0] - 2024-01-09
### Changed
- Env var and flow API changes (kamu CLI `0.217.0`)

## [0.49.0] - 2024-12-30
### Changed
- Flight SQL authentication (see https://github.com/kamu-data/kamu-cli/pull/1012)

## [0.48.1] - 2024-12-30
### Changed
- `/verify` endpoint hot fix (kamu CLI `0.215.1`)

## [0.48.0] - 2024-12-27
### Changed
- Flow configuration separation (kamu CLI `0.215.0`)

## [0.47.0] - 2024-12-23
### Changed
- Improved FlightSQL session state management (kamu CLI `0.214.0`)

## [0.46.3] - 2024-12-21
### Fixed
- Regression in FlightSQL interface related to database-backed `QueryService`

## [0.46.2] - 2024-12-19
### Fixed
- Less aggressive telemetry for key dataset services, like ingestion (kamu CLI `0.213.1`)

## [0.46.1] - 2024-12-18
### Fixed
- Eliminated regression crash on metadata queries

## [0.46.0] - 2024-12-18
### Changed
- Upgrade kamu-cli version to `0.213.0`
  - Upgrade to `datafusion v43`
  - Upgrade to `alloy v0.6`
  - Planners and executors in key dataset manipulation services
### Fixed
- Environment variables are automatically deleted if the dataset they refer to is deleted.

## [0.45.0] - 2024-12-03
### Changed
- Upgrade kamu-cli version to `0.211.0`:
  - Dataset dependency graph is now backed with a database, removing need in dependency scanning at startup.

## [0.44.0] - 2024-11-29
### Changed
- Upgrade kamu-cli version to `0.210.0`:
  - Improved OpenAPI integration
  - Replaced Swagger with Scalar for presenting OpenAPI spec
  - `kamu-api-server`: error if specialized config is not found
  - Separated runtime and dynamic UI configuration (such as feature flags)

## [0.43.1] - 2024-11-22
### Changed
- Upgrade kamu-cli version to `0.208.1` (minor updates in data image)

## [0.43.0] - 2024-11-22
### Changed
- Introduced `DatasetRegistry` abstraction, encapsulating listing and resolution of datasets (kamu-cli version to `0.208.0`):
  - Registry is backed by database-stored dataset entries, which are automatically maintained
  - Scope for `DatasetRepository` is now limited to support `DatasetRegistry` and in-memory dataset dependency graph
  - New concept of `ResolvedDataset`: a wrapper around `Arc<dyn Dataset>`, aware of dataset identity
  - Query and Dataset Search functions now consider only the datasets accessible for current user
  - Core services now explicitly separate planning (transactional) and execution (non-transactional) processing phases
  - Similar decomposition introduced in task system execution logic
  - Batched form for dataset authorization checks
  - Ensuring correct transactionality for dataset lookup and authorization checks all over the code base
  - Passing multi/single tenancy as an enum configuration instead of boolean
  - Renamed outbox "durability" term to "delivery mechanism" to clarify the design intent

## [0.42.3] - 2024-11-22
### Fixed
- Upgrade kamu-cli version to `0.207.3` (Outbox versions)

## [0.42.2] - 2024-11-14
### Fixed
- Upgrade kamu-cli version to `0.207.1`

## [0.42.1] - 2024-11-12
### Fixed
- Correct image version

## [0.42.0] - 2024-11-12
### Changed
- Upgrade kamu-cli version to `0.207.0`

## [0.41.3] - 2024-10-30
### Changed
- Upgrade kamu-cli version to `0.206.5`

## [0.41.2] - 2024-10-28
### Changed
- Upgrade kamu-cli version to `0.206.3`:
  - GraphQL: Removed deprecated `JSON_LD` in favor of `ND_JSON` in `DataBatchFormat`
  - GraphQL: In `DataBatchFormat` introduced `JSON_AOS` format to replace the now deprecated JSON in effort to harmonize format names with REST API
### Fixed
- GraphQL: Fixed invalid JSON encoding in `PARQUET_JSON` schema format when column names contain special character
- Improved telemetry for dataset entry indexing process
- Corrected recent migration related to outbox consumptions of old dataset events

## [0.41.1] - 2024-10-24
### Changed
- Upgrade kamu-cli version to `0.206.1`:
  - `DatasetEntryIndexer`: guarantee startup after `OutboxExecutor` for a more predictable initialization 
    - Add `DatasetEntry`'is re-indexing migration

## [0.41.0] - 2024-10-23
### Added
- Introduced OpenAPI spec generation
  - `/openapi.json` endpoint now returns the generated spec
  - `/swagger` endpoint serves an embedded Swagger UI for viewing the spec directly in the running server
  - OpenAPI schema is available in the repo `resources/openapi.json` beside its multi-tenant version
- Added endpoint to read a recently uploaded file (`GET /platform/file/upload/{upload_token}`)
### Changed
- Upgrade kamu-cli version to `0.205.0`:
  - Simplified organization of startup initialization code over different components
  - Postgres implementation for dataset entry and account Re-BAC repositories
  - `DatasetEntry` integration that will allow us to build dataset indexing
  - Added REST API endpoint:
    - `GET /info`
    - `GET /accounts/me`
    - `GET /datasets/:id`

## [0.40.1] - 2024-09-24
### Changed
- Upgrade kamu-cli version to `0.203.1`:
  - Added database migration & scripting to create an application user with restricted permissions

## [0.40.0] - 2024-09-22
### Added
- Support `List` and `Struct` arrow types in `json` and `json-aoa` encodings

## [0.39.0] - 2024-09-20
### Changed
- Upgrade kamu-cli version to `0.202.0`:
  - Major dependency upgrades:
    - DataFusion 42
    - HTTP stack v.1
    - Axum 0.7
    - latest AWS SDK
    - latest versions of all remaining libs we depend on
  - Outbox refactoring towards true parallelism via Tokio spanned tasks instead of futures
### Fixed
- Re-enabled missing optional features for eth, ftp, mqtt ingest and JSON SQL extensions
- Failed flows should still propagate `finishedAt` time
- Eliminate `span.enter`, replaced with instrument everywhere

## [0.38.0] - 2024-09-19
### Added
- REST API: New `/verify` endpoint allows verification of query commitment
### Changed
- Upgrade kamu-cli version to `0.201.0`:
  - Outbox main loop was revised to minimize the number of transactions
  - Detecting concurrent modifications in flow and task event stores
  - Improved and cleaned handling of flow abortions at different stages of processing
  - Revised implementation of flow scheduling to avoid in-memory time wheel

## [0.37.1] - 2024-09-13
### Changed
- Added application name prefix to Prometheus metrics

## [0.37.0] - 2024-09-13
### Added
- API Server now exposes Prometheus metrics
- FlightSQL tracing
### Changed
- Oracle Provider Prometheus metrics names changed to conform to the convention

## [0.36.0] - 2024-09-10
### Changed
- Oracle Provider: Updated to use V2 `/query` REST API
- Oracle Provider: Added ability to scan back only a certain interval of past blocks
- Oracle Provider: Added ability to ignore requests by ID and from certain consumers

## [0.35.2] - 2024-09-09
### Fixed
- Identity config registration bug that prevented response signing from working

## [0.35.1] - 2024-09-09
### Added
- REST API: The `/query` endpoint now supports response proofs via reproducibility and signing (#816)
- REST API: New `/{dataset}/metadata` endpoint for retrieving schema, description, attachments etc. (#816)
### Changed
- Upgrade kamu-cli version to `0.199.2`
  - Hot fixes in persistent Tasks & Flows

## [0.35.0] - 2024-09-06
### Changed
- Upgrade kamu-cli version to `0.199.1`
  - Persistent Tasks & Flows
  - Database schema breaking changes
  - Get Data Panel: use SmTP for pull & push links 
  - GQL api method `setConfigCompaction` allows to set `metadataOnly` configuration for both root and derived datasets
  - GQL api `triggerFlow` allows to trigger `HARD_COMPACTION` flow in `metadataOnly` mode for both root and derived datasets  

## [0.34.1] - 2024-08-30
### Fixed
- Critical errors were not logged due to logging guard destroyed before the call to tracing

## [0.34.0] - 2024-08-30
### Changed
- Upgrade kamu-cli version to `0.198.2`
  - ReBAC: in-memory & SQLite components
  - Smart Transfer Protocol: breaking changes

## [0.33.0] - 2024-08-27
### Changed
- Upgrade kamu-cli version to `0.198.0` (address [RUSTSEC-2024-0363](https://rustsec.org/advisories/RUSTSEC-2024-0363))

## [0.32.1] - 2024-08-22
### Fixed
- Add missed `ResetService` dependency

## [0.32.0] - 2024-08-22
### Changed
- Upgrade kamu-cli version to `0.197.0`

## [0.31.1] - 2024-08-16
### Fixed
- Missing initialization issue for outbox processor

## [0.31.0] - 2024-08-16
### Changed
- Upgrade kamu-cli version to 0.195.1 (DataFusion 41, Messaging outbox)

## [0.30.0] - 2024-08-13
### Changed
- Upgrade kamu-cli version to 0.194.0 and add `DatasetKeyValueSysEnv` service if encryption key was not provided

## [0.29.2] - 2024-07-30
### Changed
- Upgrade kamu-cli version to 0.191.5 and add init of new `DatasetKeyValueService` in catalog 

## [0.29.1] - 2024-07-23
### Changed
- Exposed new `engine`, `source`, and `protocol` sections in the `api-server` config (#109)

## [0.29.0] - 2024-07-23
### Changed
- Dropped "bunyan" log format in favor of standard `tracing` JSON logs (#106)
### Added
- The `oracle-provider` now exposes Prometheus metrics via `/system/metrics` endpoint (#106)
- All apps now support exporting traces via Open Telemetry protocol (#106)
- The `api-server` now support graceful shutdown (#106)
- All apps now support `/system/health?type={liveness,readiness,startup}` heath check endpoint using Kubernetes probe semantics (#106)

## [0.28.3] - 2024-07-23
### Changed
- Make dataset env vars encryption key optional

## [0.28.2] - 2024-07-22
### Changed
- Upgraded to kamu `0.191.4`

## [0.28.1] - 2024-07-22
### Changed
- Upgraded to kamu `0.191.3`

## [0.28.0] - 2024-07-19
### Added
- Integrated the `DatasetEnvVars` service that allows configuring custom variables and secrets to be used during the data ingestion
### Changed
- Upgraded to new `rustc` version and some dependencies
- Upgraded to kamu `0.191.2`

## [0.27.4] - 2024-07-11
### Fixed
- Regression where oracle provider stopped respecting the `block_stride` config

## [0.27.3] - 2024-07-08
### Fixed
- Upgraded to kamu `0.189.7` which fixes the operation of SmTP along with database transactions

## [0.27.0] - 2024-06-28
### Added
- Integrating modes of RDS password access

## [0.26.4] - 2024-06-24
### Fixed
- Upgraded to kamu `0.188.3` which is fixing file ingestion feature

## [0.26.3] - 2024-06-20
### Fixed
- Upgraded to kamu `0.188.1` that includes a fix for transactions getting "stuck" in data queries

## [0.26.2] - 2024-06-18
### Fixed
- Fixed invalid REST response decoding by `oracle-provider`

## [0.26.1] - 2024-06-18
### Fixed
- Fixed invalid REST request encoding by `oracle-provider`

## [0.26.0] - 2024-06-18
### Changed
- Upgraded to kamu `0.188.1`
- Improve `oracle-provider`:
  - Dataset identity support
  - SQL errors and missing dataset handling
  - Reproducibility state support

## [0.25.1] - 2024-06-14
### Changed
- Upgraded to kamu `0.188.0`

## [0.25.0] - 2024-06-14
### Changed
- Oracle provider was migrated from deprecated `ethers` to `alloy` crate
- Upgraded to kamu `0.186.0`

## [0.24.0] - 2024-06-10
### Changed
- Upgraded `kamu` from `0.181.1` to `0.185.1` ([changelog](https://github.com/kamu-data/kamu-cli/blob/master/CHANGELOG.md))

## [0.23.3] - 2024-05-20
### Fixed
- Hotfix: upgrade to Kamu CLI v0.181.1 (dealing with unresolved accounts)

## [0.23.2] - 2024-05-17
### Fixed
- HTTP API: add `/platform/login` handler to enable GitHub authorization inside Jupyter Notebook

## [0.23.1] - 2024-05-17
### Fixed
- Fix startup: correct config parameter name (`jwt_token` -> `jwt_secret`)

## [0.23.0] - 2024-05-14
### Changed
- Upgraded `kamu` from `0.177.0` to `0.180.0` ([changelog](https://github.com/kamu-data/kamu-cli/blob/master/CHANGELOG.md))
- Read settings from config file, absorb:
  - `--repo-url` CLI argument
  - environment variables used for configuration

## [0.22.0] - 2024-05-02
### Added
- Introduced new `kamu-oracle-provider` component which can fulfil data requests from any EVM compatible blockchain, working in conjunction with `OdfOracle` contracts defined in [`kamu-contracts`](https://github.com/kamu-data/kamu-contracts/) repository

## [0.21.0] - 2024-04-26
### Changed
- Upgraded `kamu` from `0.176.3` to `0.177.0` ([changelog](https://github.com/kamu-data/kamu-cli/blob/master/CHANGELOG.md))
- CI improvements:
  - use `cargo-udeps` to prevent the possibility of using unused dependencies
  - use `cargo-binstall` to speed up CI jobs

## [0.20.3] - 2024-04-21
### Fixed
- Missing compacting service dependency

## [0.20.2] - 2024-04-18
### Changed
- Synchronized with latest `kamu-cli` v0.176.3

## [0.20.1] - 2024-04-17
### Fixed
- Fixed startup failure by missed DI dependency

## [0.20.0] - 2024-04-15
### Changed
- The `/ingest` REST API endpoint also supports event time hints via odf-event-time header
### Fixed
- Removed paused from `setConfigCompacting` mutation
- Extended GraphQL `FlowDescriptionDatasetHardCompacting` empty result with a resulting message
- GraphQL Dataset Endpoints object: fixed the query endpoint

## [0.19.0] - 2024-04-09
### Added
- OData API now supports querying by collection ID/key (e.g. `account/covid.cases(123)`)
### Fixed
- Fixed all pedantic lint warnings

## [0.18.3] - 2024-04-09
### Changed
- Fixed CI build

## [0.18.2] - 2024-04-09
### Fixed
- Updated to `kamu v0.171.2` to correct the CLI push command in the Data access panel

## [0.18.1] - 2024-04-09
### Changed
- Updated to `kamu v0.171.1` to correct the web link in the Data access panel

## [0.18.0] - 2024-04-05
### Changed
- Updated to `kamu v0.171.0` to put in place endpoints for the Data Access panel

## [0.17.1] - 2024-03-26
### Fixed
- Enable local FS object store for push ingest to work

## [0.17.0] - 2024-03-23
### Added
- Made number of runtime threads configurable
### Changed
- Incorporate FlightSQL performance fixes in `kamu v0.168.0`

## [0.16.3] - 2024-03-23
### Fixed
- Incorporate FlightSQL location bugfix in `kamu-adapter-flight-sql v0.167.2`

## [0.16.2] - 2024-03-20
### Fixed
- Incorporate dataset creation handle bugfix in `kamu-core v0.167.1`

## [0.16.1] - 2024-03-18
### Fixed
- Changed config env var prefix to `KAMU_API_SERVER_CONFIG_` to avoid collisions with Kubernetes automatic variables

## [0.16.0] - 2024-03-18
### Added
- Support for metadata object caching on local file system (e.g. to avoid too many calls to S3 repo)
- Support for caching the list of datasets in a remote repo (e.g. to avoid very expensive S3 bucket prefix listing calls)

## [0.15.1] - 2024-03-14
### Fixed
- OData adapter will ignore fields with unsupported data types instead of crashing

## [0.15.0] - 2024-03-14
### Added
- Experimental support for [OData](https://odata.org) protocol

## [0.14.1] - 2024-03-13
### Changed
- Updated to `kamu v0.165.0` to bring in flow system latest demo version

## [0.14.0] - 2024-03-06
### Changed
- Updated to `kamu v0.164.0` to bring in new REST data endpoints

## [0.13.3] - 2024-02-29
### Added
- Introduced a `ghcr.io/kamu-data/kamu-api-server:latest-with-data-mt` image with multi-tenant workspace

## [0.13.2] - 2024-02-28
### Change
- Updated to `kamu v0.162.1` to bring in more verbose logging on JWT token rejection reason

## [0.13.1] - 2024-02-28
### Fixed
- Startup crash in Flow Service that started to require admin token to operate

## [0.13.0] - 2024-02-28
### Changed
- Updated to `kamu v0.162.0`

## [0.12.2] - 2024-02-13
### Changed
- Upgraded Rust toolchain and minor dependencies
- Synced with `kamu` v0.158.0

## [0.12.0] - 2024-01-17
### Changed
- Upgraded to major changes in ODF and `kamu`

## [0.11.0] - 2023-11-26
### Added
- Push ingest API

## [0.10.0] - 2023-10-29
### Added
- Introduced a config file allowing to configure the list of supported auth providers

## [0.9.0] - 2023-10-26
### Added
- FlightSQL endpoint

## [0.8.0] - 2023-10-13
### Added
- Integrated multi-tenancy support: authentication & authorization for public datasets

## [0.7.0] - 2023-07-27
### Added
- Keeping a CHANGELOG
### Changed
- Integrated latest core with engine I/O strategies - this allows `api-server` run ingest/transform tasks for datasets located in S3 (currently by downloading necessary inputs locally)<|MERGE_RESOLUTION|>--- conflicted
+++ resolved
@@ -12,11 +12,10 @@
 - Fixed
 -->
 
-<<<<<<< HEAD
 ## [Unreleased]
 ### Changed
 - GQL: `molecule` area: use `BigInt` for `ipnft_token_id`
-=======
+
 ## [0.71.3] - 2025-08-13
 ### Added
 - Tracing panic errors handler
@@ -41,7 +40,6 @@
 ### Changed
 - Optimized GQL API for flow listings by including already resolved `SetPollingSource` and `SetTransform` event copies into flow descriptions, eliminating the need for costly secondary queries from the UI.
 - Significantly reworked flow configuration and triggering GQL API for improved ease of use and maintainability
->>>>>>> 0c928e51
 
 ## [0.70.1] - 2025-07-15
 ### Fixed
