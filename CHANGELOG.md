--- conflicted
+++ resolved
@@ -13,14 +13,13 @@
 - Fixed
 -->
 
-<<<<<<< HEAD
 ## [Unreleased]
 ### Changed
 - GQL: `MoleculeMut::create_project()`: use `U256` type for `ipnft_token_id`.
 - Collection API: Ignore noop changes in collection add/move
 - GQL: `Search::query()`: case insensitive search.
 - GQL: `MoleculeMut::create_project()`: generate lowercase project account name.
-=======
+
 ## [0.75.1] - 2025-09-25
 ### Fixed
 - Introduced `engine.datafusionEmbedded.useLegacyArrowBufferEncoding` option that makes embedded `datafusion` batch query engine use contiguous buffer encoding (e.g. `Utf8` instead of `Utf8View`) for compatibility with older FlightSQL clients.
@@ -42,7 +41,6 @@
       Ability to disable hints during iteration.
     - ([kamu-cli#1384](https://github.com/kamu-data/kamu-cli/pull/1384)) `SearchActivePushSourcesVisitor`, `SearchActivePollingSourceVisitor`: accounting for the evolution of data 
       sources.
->>>>>>> 8b5c5e77
 
 ## [0.74.1] - 2025-09-12
 ### Upstream
