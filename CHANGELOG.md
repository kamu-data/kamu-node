# Changelog

All notable changes to this project will be documented in this file.

The format is based on [Keep a Changelog](https://keepachangelog.com/en/1.0.0/),
and this project adheres to [Semantic Versioning](https://semver.org/spec/v2.0.0.html).

<!--
Recommendation: for ease of reading, use the following order:
- Added
- Changed
- Fixed
-->

<<<<<<< HEAD
## [Unreleased]
### Changed
- GQL: `molecule` area: use `BigInt` for `ipnft_token_id`
=======
## [0.69.1] - 2025-06-06
### Added
- GQL: Account Renaming API ([kamu CLI `0.241.1`](https://github.com/kamu-data/kamu-cli/releases/tag/v0.241.1)).
>>>>>>> 05b1a7e8

## [0.69.0] - 2025-06-06
### Added
- Support renaming accounts via GraphQL API ([kamu CLI `0.241.0`](https://github.com/kamu-data/kamu-cli/releases/tag/v0.241.0)):
  - automatically actualizes dataset entries (denormalized account names)
  - automatically updates alias files in ODF storage layer
  - properly handling account renames when it's initiated by updates to predefined configuration
### Fixed
- Missing length validation for webhook subscription labels.
- Unexpected webhook label duplication for empty labels.

## [0.68.1] - 2025-06-04
### Fixed
- Wallet-based authentication: interactive login use case support (Device Flow) ([kamu CLI `0.240.1`](https://github.com/kamu-data/kamu-cli/releases/tag/v0.240.1)).

## [0.68.0] - 2025-06-02
### Added
- Wallet-based authentication, Phase 1 ([kamu CLI `0.240.0`](https://github.com/kamu-data/kamu-cli/releases/tag/v0.240.0)).

## [0.67.0] - 2025-05-26
### Added
- Webhooks prototype ([kamu CLI `0.239.0`](https://github.com/kamu-data/kamu-cli/releases/tag/v0.239.0))

## [0.66.0] - 2025-05-22
### Added
- Account Deletion API ([kamu CLI `0.238.0`](https://github.com/kamu-data/kamu-cli/releases/tag/v0.238.0))

## [0.65.0] - 2025-05-14
### Added
- New REST endpoint `/system/info` and GQL endpoint `buildInfo` that return application version and build details
### Changed
- Upgraded to `datafusion v47.0.0` and latest `arrow`, `object-store`, and `flatbuffers` versions

## [0.64.0] - 2025-04-24
### Added
- Device Flow Authentication ([kamu CLI `0.235.0`](https://github.com/kamu-data/kamu-cli/releases/tag/v0.235.0))

## [0.63.0] - 2025-04-23
### Changed
- Pinned version for `aws-sdk-s3` crate version before breaking changes
- Update all minor versions of other crates
- Denormalization: DatasetEntry now contains a copy of owner's account name for faster dataset handle resolutions without extra round trip to database
- Speedup of account flow runs listing

## [0.62.3] - 2025-04-22
### Changed
- Forcing warmup of dataset ids listing cache on startup

## [0.62.2] - 2025-04-21
### Fixed
- Reverted `sqlx` upgrade that breaking image build

## [0.62.1] - 2025-04-19
### Changed
- Outbox: Added new param in consumer metadata `initial_consumer_boundary` which allow new consumer to not process all messages, but start from latest one
### Fixed
- S3 get_stored_dataset_by_id operation takes advantage of in-memory datasets listing cache

## [0.62.0] - 2025-04-09
### Added
- Automatically indexing key dataset blocks in the database for quicker navigation:
   - indexing all previously stored datasets at startup
   - indexing new changes to datasets incrementally, whenever HEAD advances
- Metadata chain visiting algorithm can now use the key blocks cached in the database
   to efficiently implement iteration over key blocks, when data events are not needed
### Changed
- E2E, `kamu-node-e2e-repo-tests`: remove a `kamu-api-server` dependency 
    that did not cause the `kamu-api-server` binary to be rebuilt.
- Upgraded to latest version of `dill=0.13`.

## [0.61.1] - 2025-04-08
### Added
- New value `semantic_search_threshold_score` in search configuration which used in `UiConfiguration`

## [0.61.0] - 2025-04-08
### Added
- New `engine.datafusionEmbedded` config section allows to pass custom DataFusion settings 
    when engine is used in ingest, batch query, and compaction contexts.
- GQL: 
  - `Datasets::role()`: returns the current user's role in relation to the dataset
  - GQL: `DatasetsMut::create_empty()` & `DatasetsMut::create_from_snapshot()`: alias validation in multi-tenant mode.
### Changed
- GQL: `DatasetsMut::create_empty()` & `DatasetsMut::create_from_snapshot()`: `dataset_visibility` is now mandatory.
- `kamu push/pull` command with `--force` flag now does not allow overwriting of seed block
### Fixed
- Multiple performance improvements in batch queries to avoid unnecessary metadata scanning.

## [0.60.1] - 2025-03-31
### Fixed 
- Correct api version

## [0.60.0] - 2025-03-31
### Changed
- Trigger dependent dataset flows on Http `/ingest` and on smart transfer protocol dataset push
- `DatasetSummary` files replaced with `DatasetStatistics` stored in the database 
    and updated synchronously with the HEAD reference updates
- Statistics is automatically pre-computed for all existing datasets on first use
- `DatasetHandle` and `DatasetEntry` now contain dataset kind marker
- Provenance service and pull request planner fetch dependencies from the graph
- Implemented caching layer for `DatasetEntry` within the currently open transaction

## [0.59.0] - 2025-03-25
### Added
- Private Datasets: sharing access ([kamu CLI `0.230.0`](https://github.com/kamu-data/kamu-cli/releases/tag/v0.230.0))

## [0.58.0] - 2025-03-23
### Added
- Introduced `debug` CLI command group for operational helpers
- New `debug semsearch-reindex` CLI command that allows to recreate the embeddings in the vector repository
- Semantic search:
  - More configuration options for indexing, allowing to skip datasets without descriptions or no data.
  - Overfetch is now configurable
  - Service will make repeated queries to the vector store to fill the requested results page size.
### Changed
- Flow: Updated the `BatchingRule` trigger to accept 0 for both properties(`min_records_to_await` and `max_batching_interval`), enabling dependency flow execution even when no data is added to the root dataset.
### Fixed
- HTTP & GQL API: Fixed internal error when query contains an unknown column

## [0.57.0] - 2025-03-19
### Added
- E2E: running tests also for S3 repositories
- DB-backed dataset references: they are now stored in the database, supporting transactional updates
- Ensured short transaction length in ingest & transform updates and compaction tasks.  
- Dataset Reference indexing to build the initial state of the dataset references.  
- Implemented in-memory caching for dataset references that works within the current 
### Changed
- Replaced default GraphQL playground with better maintained `graphiql` (old playground is still available)
- Improved API server web console looks
- Upgraded to `datafusion v46` (#1146)
- Dependency graph updates are improved for transactional correctness.  
- Extracted ODF dataset builders for LFS and S3 to allow for custom implementations.  
### Fixed
- Flow progress notifier is now more resilient to deleted datasets
- Use actual `base_url` in catalog configuration instead default one
- REST API: `GET /datasets/{id}` returns account data as it should 
- If dataset creation is interrupted before a dataset entry is written, 
   such a dataset is ignored and may be overwritten

## [0.56.1] - 2025-03-14
### Fixed
- Value of flow agent throttling now presented in seconds

## [0.56.0] - 2025-03-13
### Added
- Prometheus metrics: S3 ([kamu CLI `0.226.5`](https://github.com/kamu-data/kamu-cli/releases/tag/v0.226.5))
- New `FlowSystemConfig` structure in `CLIConfig` which allows to configure `flow_agent` and `task_agent` services with next options `awaiting_step_secs` and `mandatory_throttling_period_secs`
- GQL: New natural language search API - to use this feature you'll need to configure the OpenAI API key and a [Qdrant](https://qdrant.tech/) vector database connection

## [0.55.1] - 2025-03-07
### Fixed
- Fix regression with substitution of incorrect `ServerUrlConfig` component

## [0.55.0] - 2025-03-07
### Changed
- Upgrade kamu-cli version to `0.226.4`

## [0.54.3] - 2025-02-20
### Fixed
- OData API: fixed crash when accessing private dataset ([kamu CLI `0.225.0`](https://github.com/kamu-data/kamu-cli/releases/tag/v0.225.0))

## [0.54.2] - 2025-02-20
### Fixed
- Restoring OData API tolerance to trailing slashes (kamu CLI `0.223.1`)

## [0.54.1] - 2025-02-14
### Fixed
- Added access token notifier registration

## [0.54.0] - 2025-02-13
### Added
- New access token notifier that sends an email to the user each time a new access token is created (kamu CLI `0.222.0`)
### Changed
- Upgrade kamu-cli version to `0.223.0`
  - Upgraded to `datafusion v45`
  - Upgraded to `axum v0.8`

## [0.53.1] - 2025-02-03
### Fixed
- Private Datasets: hot-fixes (kamu CLI `0.221.1`)

## [0.53.0] - 2025-01-30
### Added
- Integration of email gateway (Postmark):
   - Defined `EmailSender` crate and prototyped `Postmark`-based implementation
   - Config support for gateway settings (API key, sender address & name)
   - Applied `askoma` templating engine and defined base HTML-rich template for all emails
   - Emails are fire-and-forget / best effort
   - First emails implemented: account registration, flow failed
- GQL support to query and update email on the currently logged account
### Changed
- Emails are mandatory for Kamu accounts now:
   - predefined users need to specify an email in config
   - predefined users are auto-synced at startup in case they existed before
   - GitHub users are queried for primary verified email, even if it is not public
   - migration code for the database existing users

## [0.52.1] - 2025-01-29
### Fixed
- Corrected access rights checks for transport protocols (SiTP, SmTP)

## [0.52.0] - 2025-01-28
### Changed
- Core changes from the Private Datasets epic (kamu CLI `0.220.0`), Vol. 2

## [0.51.0] - 2025-01-20
### Changed
- Toolchain updated to `nightly-2024-12-26`
- Core changes from the Private Datasets epic (kamu CLI `0.219.1`)

## [0.50.4] - 2024-01-15
### Fixed
- Telemetry-driven fixes in flow listings (kamu CLI `0.217.3`)

## [0.50.3] - 2024-01-13
### Changed
- Batched loading of flows and tasks (kamu CLI `0.217.2`)

## [0.50.2] - 2024-01-09
### Changed
- Extend database config (kamu CLI `0.217.1`)

## [0.50.1] - 2024-01-09
### Changed
- Add missing `RemoteStatusServiceImpl` service to catalog

## [0.50.0] - 2024-01-09
### Changed
- Env var and flow API changes (kamu CLI `0.217.0`)

## [0.49.0] - 2024-12-30
### Changed
- Flight SQL authentication (see https://github.com/kamu-data/kamu-cli/pull/1012)

## [0.48.1] - 2024-12-30
### Changed
- `/verify` endpoint hot fix (kamu CLI `0.215.1`)

## [0.48.0] - 2024-12-27
### Changed
- Flow configuration separation (kamu CLI `0.215.0`)

## [0.47.0] - 2024-12-23
### Changed
- Improved FlightSQL session state management (kamu CLI `0.214.0`)

## [0.46.3] - 2024-12-21
### Fixed
- Regression in FlightSQL interface related to database-backed `QueryService`

## [0.46.2] - 2024-12-19
### Fixed
- Less aggressive telemetry for key dataset services, like ingestion (kamu CLI `0.213.1`)

## [0.46.1] - 2024-12-18
### Fixed
- Eliminated regression crash on metadata queries

## [0.46.0] - 2024-12-18
### Changed
- Upgrade kamu-cli version to `0.213.0`
  - Upgrade to `datafusion v43`
  - Upgrade to `alloy v0.6`
  - Planners and executors in key dataset manipulation services
### Fixed
- Environment variables are automatically deleted if the dataset they refer to is deleted.

## [0.45.0] - 2024-12-03
### Changed
- Upgrade kamu-cli version to `0.211.0`:
  - Dataset dependency graph is now backed with a database, removing need in dependency scanning at startup.

## [0.44.0] - 2024-11-29
### Changed
- Upgrade kamu-cli version to `0.210.0`:
  - Improved OpenAPI integration
  - Replaced Swagger with Scalar for presenting OpenAPI spec
  - `kamu-api-server`: error if specialized config is not found
  - Separated runtime and dynamic UI configuration (such as feature flags)

## [0.43.1] - 2024-11-22
### Changed
- Upgrade kamu-cli version to `0.208.1` (minor updates in data image)

## [0.43.0] - 2024-11-22
### Changed
- Introduced `DatasetRegistry` abstraction, encapsulating listing and resolution of datasets (kamu-cli version to `0.208.0`):
  - Registry is backed by database-stored dataset entries, which are automatically maintained
  - Scope for `DatasetRepository` is now limited to support `DatasetRegistry` and in-memory dataset dependency graph
  - New concept of `ResolvedDataset`: a wrapper around `Arc<dyn Dataset>`, aware of dataset identity
  - Query and Dataset Search functions now consider only the datasets accessible for current user
  - Core services now explicitly separate planning (transactional) and execution (non-transactional) processing phases
  - Similar decomposition introduced in task system execution logic
  - Batched form for dataset authorization checks
  - Ensuring correct transactionality for dataset lookup and authorization checks all over the code base
  - Passing multi/single tenancy as an enum configuration instead of boolean
  - Renamed outbox "durability" term to "delivery mechanism" to clarify the design intent

## [0.42.3] - 2024-11-22
### Fixed
- Upgrade kamu-cli version to `0.207.3` (Outbox versions)

## [0.42.2] - 2024-11-14
### Fixed
- Upgrade kamu-cli version to `0.207.1`

## [0.42.1] - 2024-11-12
### Fixed
- Correct image version

## [0.42.0] - 2024-11-12
### Changed
- Upgrade kamu-cli version to `0.207.0`

## [0.41.3] - 2024-10-30
### Changed
- Upgrade kamu-cli version to `0.206.5`

## [0.41.2] - 2024-10-28
### Changed
- Upgrade kamu-cli version to `0.206.3`:
  - GraphQL: Removed deprecated `JSON_LD` in favor of `ND_JSON` in `DataBatchFormat`
  - GraphQL: In `DataBatchFormat` introduced `JSON_AOS` format to replace the now deprecated JSON in effort to harmonize format names with REST API
### Fixed
- GraphQL: Fixed invalid JSON encoding in `PARQUET_JSON` schema format when column names contain special character
- Improved telemetry for dataset entry indexing process
- Corrected recent migration related to outbox consumptions of old dataset events

## [0.41.1] - 2024-10-24
### Changed
- Upgrade kamu-cli version to `0.206.1`:
  - `DatasetEntryIndexer`: guarantee startup after `OutboxExecutor` for a more predictable initialization 
    - Add `DatasetEntry`'is re-indexing migration

## [0.41.0] - 2024-10-23
### Added
- Introduced OpenAPI spec generation
  - `/openapi.json` endpoint now returns the generated spec
  - `/swagger` endpoint serves an embedded Swagger UI for viewing the spec directly in the running server
  - OpenAPI schema is available in the repo `resources/openapi.json` beside its multi-tenant version
- Added endpoint to read a recently uploaded file (`GET /platform/file/upload/{upload_token}`)
### Changed
- Upgrade kamu-cli version to `0.205.0`:
  - Simplified organization of startup initialization code over different components
  - Postgres implementation for dataset entry and account Re-BAC repositories
  - `DatasetEntry` integration that will allow us to build dataset indexing
  - Added REST API endpoint:
    - `GET /info`
    - `GET /accounts/me`
    - `GET /datasets/:id`

## [0.40.1] - 2024-09-24
### Changed
- Upgrade kamu-cli version to `0.203.1`:
  - Added database migration & scripting to create an application user with restricted permissions

## [0.40.0] - 2024-09-22
### Added
- Support `List` and `Struct` arrow types in `json` and `json-aoa` encodings

## [0.39.0] - 2024-09-20
### Changed
- Upgrade kamu-cli version to `0.202.0`:
  - Major dependency upgrades:
    - DataFusion 42
    - HTTP stack v.1
    - Axum 0.7
    - latest AWS SDK
    - latest versions of all remaining libs we depend on
  - Outbox refactoring towards true parallelism via Tokio spanned tasks instead of futures
### Fixed
- Re-enabled missing optional features for eth, ftp, mqtt ingest and JSON SQL extensions
- Failed flows should still propagate `finishedAt` time
- Eliminate `span.enter`, replaced with instrument everywhere

## [0.38.0] - 2024-09-19
### Added
- REST API: New `/verify` endpoint allows verification of query commitment
### Changed
- Upgrade kamu-cli version to `0.201.0`:
  - Outbox main loop was revised to minimize the number of transactions
  - Detecting concurrent modifications in flow and task event stores
  - Improved and cleaned handling of flow abortions at different stages of processing
  - Revised implementation of flow scheduling to avoid in-memory time wheel

## [0.37.1] - 2024-09-13
### Changed
- Added application name prefix to Prometheus metrics

## [0.37.0] - 2024-09-13
### Added
- API Server now exposes Prometheus metrics
- FlightSQL tracing
### Changed
- Oracle Provider Prometheus metrics names changed to conform to the convention

## [0.36.0] - 2024-09-10
### Changed
- Oracle Provider: Updated to use V2 `/query` REST API
- Oracle Provider: Added ability to scan back only a certain interval of past blocks
- Oracle Provider: Added ability to ignore requests by ID and from certain consumers

## [0.35.2] - 2024-09-09
### Fixed
- Identity config registration bug that prevented response signing from working

## [0.35.1] - 2024-09-09
### Added
- REST API: The `/query` endpoint now supports response proofs via reproducibility and signing (#816)
- REST API: New `/{dataset}/metadata` endpoint for retrieving schema, description, attachments etc. (#816)
### Changed
- Upgrade kamu-cli version to `0.199.2`
  - Hot fixes in persistent Tasks & Flows

## [0.35.0] - 2024-09-06
### Changed
- Upgrade kamu-cli version to `0.199.1`
  - Persistent Tasks & Flows
  - Database schema breaking changes
  - Get Data Panel: use SmTP for pull & push links 
  - GQL api method `setConfigCompaction` allows to set `metadataOnly` configuration for both root and derived datasets
  - GQL api `triggerFlow` allows to trigger `HARD_COMPACTION` flow in `metadataOnly` mode for both root and derived datasets  

## [0.34.1] - 2024-08-30
### Fixed
- Critical errors were not logged due to logging guard destroyed before the call to tracing

## [0.34.0] - 2024-08-30
### Changed
- Upgrade kamu-cli version to `0.198.2`
  - ReBAC: in-memory & SQLite components
  - Smart Transfer Protocol: breaking changes

## [0.33.0] - 2024-08-27
### Changed
- Upgrade kamu-cli version to `0.198.0` (address [RUSTSEC-2024-0363](https://rustsec.org/advisories/RUSTSEC-2024-0363))

## [0.32.1] - 2024-08-22
### Fixed
- Add missed `ResetService` dependency

## [0.32.0] - 2024-08-22
### Changed
- Upgrade kamu-cli version to `0.197.0`

## [0.31.1] - 2024-08-16
### Fixed
- Missing initialization issue for outbox processor

## [0.31.0] - 2024-08-16
### Changed
- Upgrade kamu-cli version to 0.195.1 (DataFusion 41, Messaging outbox)

## [0.30.0] - 2024-08-13
### Changed
- Upgrade kamu-cli version to 0.194.0 and add `DatasetKeyValueSysEnv` service if encryption key was not provided

## [0.29.2] - 2024-07-30
### Changed
- Upgrade kamu-cli version to 0.191.5 and add init of new `DatasetKeyValueService` in catalog 

## [0.29.1] - 2024-07-23
### Changed
- Exposed new `engine`, `source`, and `protocol` sections in the `api-server` config (#109)

## [0.29.0] - 2024-07-23
### Changed
- Dropped "bunyan" log format in favor of standard `tracing` JSON logs (#106)
### Added
- The `oracle-provider` now exposes Prometheus metrics via `/system/metrics` endpoint (#106)
- All apps now support exporting traces via Open Telemetry protocol (#106)
- The `api-server` now support graceful shutdown (#106)
- All apps now support `/system/health?type={liveness,readiness,startup}` heath check endpoint using Kubernetes probe semantics (#106)

## [0.28.3] - 2024-07-23
### Changed
- Make dataset env vars encryption key optional

## [0.28.2] - 2024-07-22
### Changed
- Upgraded to kamu `0.191.4`

## [0.28.1] - 2024-07-22
### Changed
- Upgraded to kamu `0.191.3`

## [0.28.0] - 2024-07-19
### Added
- Integrated the `DatasetEnvVars` service that allows configuring custom variables and secrets to be used during the data ingestion
### Changed
- Upgraded to new `rustc` version and some dependencies
- Upgraded to kamu `0.191.2`

## [0.27.4] - 2024-07-11
### Fixed
- Regression where oracle provider stopped respecting the `block_stride` config

## [0.27.3] - 2024-07-08
### Fixed
- Upgraded to kamu `0.189.7` which fixes the operation of SmTP along with database transactions

## [0.27.0] - 2024-06-28
### Added
- Integrating modes of RDS password access

## [0.26.4] - 2024-06-24
### Fixed
- Upgraded to kamu `0.188.3` which is fixing file ingestion feature

## [0.26.3] - 2024-06-20
### Fixed
- Upgraded to kamu `0.188.1` that includes a fix for transactions getting "stuck" in data queries

## [0.26.2] - 2024-06-18
### Fixed
- Fixed invalid REST response decoding by `oracle-provider`

## [0.26.1] - 2024-06-18
### Fixed
- Fixed invalid REST request encoding by `oracle-provider`

## [0.26.0] - 2024-06-18
### Changed
- Upgraded to kamu `0.188.1`
- Improve `oracle-provider`:
  - Dataset identity support
  - SQL errors and missing dataset handling
  - Reproducibility state support

## [0.25.1] - 2024-06-14
### Changed
- Upgraded to kamu `0.188.0`

## [0.25.0] - 2024-06-14
### Changed
- Oracle provider was migrated from deprecated `ethers` to `alloy` crate
- Upgraded to kamu `0.186.0`

## [0.24.0] - 2024-06-10
### Changed
- Upgraded `kamu` from `0.181.1` to `0.185.1` ([changelog](https://github.com/kamu-data/kamu-cli/blob/master/CHANGELOG.md))

## [0.23.3] - 2024-05-20
### Fixed
- Hotfix: upgrade to Kamu CLI v0.181.1 (dealing with unresolved accounts)

## [0.23.2] - 2024-05-17
### Fixed
- HTTP API: add `/platform/login` handler to enable GitHub authorization inside Jupyter Notebook

## [0.23.1] - 2024-05-17
### Fixed
- Fix startup: correct config parameter name (`jwt_token` -> `jwt_secret`)

## [0.23.0] - 2024-05-14
### Changed
- Upgraded `kamu` from `0.177.0` to `0.180.0` ([changelog](https://github.com/kamu-data/kamu-cli/blob/master/CHANGELOG.md))
- Read settings from config file, absorb:
  - `--repo-url` CLI argument
  - environment variables used for configuration

## [0.22.0] - 2024-05-02
### Added
- Introduced new `kamu-oracle-provider` component which can fulfil data requests from any EVM compatible blockchain, working in conjunction with `OdfOracle` contracts defined in [`kamu-contracts`](https://github.com/kamu-data/kamu-contracts/) repository

## [0.21.0] - 2024-04-26
### Changed
- Upgraded `kamu` from `0.176.3` to `0.177.0` ([changelog](https://github.com/kamu-data/kamu-cli/blob/master/CHANGELOG.md))
- CI improvements:
  - use `cargo-udeps` to prevent the possibility of using unused dependencies
  - use `cargo-binstall` to speed up CI jobs

## [0.20.3] - 2024-04-21
### Fixed
- Missing compacting service dependency

## [0.20.2] - 2024-04-18
### Changed
- Synchronized with latest `kamu-cli` v0.176.3

## [0.20.1] - 2024-04-17
### Fixed
- Fixed startup failure by missed DI dependency

## [0.20.0] - 2024-04-15
### Changed
- The `/ingest` REST API endpoint also supports event time hints via odf-event-time header
### Fixed
- Removed paused from `setConfigCompacting` mutation
- Extended GraphQL `FlowDescriptionDatasetHardCompacting` empty result with a resulting message
- GraphQL Dataset Endpoints object: fixed the query endpoint

## [0.19.0] - 2024-04-09
### Added
- OData API now supports querying by collection ID/key (e.g. `account/covid.cases(123)`)
### Fixed
- Fixed all pedantic lint warnings

## [0.18.3] - 2024-04-09
### Changed
- Fixed CI build

## [0.18.2] - 2024-04-09
### Fixed
- Updated to `kamu v0.171.2` to correct the CLI push command in the Data access panel

## [0.18.1] - 2024-04-09
### Changed
- Updated to `kamu v0.171.1` to correct the web link in the Data access panel

## [0.18.0] - 2024-04-05
### Changed
- Updated to `kamu v0.171.0` to put in place endpoints for the Data Access panel

## [0.17.1] - 2024-03-26
### Fixed
- Enable local FS object store for push ingest to work

## [0.17.0] - 2024-03-23
### Added
- Made number of runtime threads configurable
### Changed
- Incorporate FlightSQL performance fixes in `kamu v0.168.0`

## [0.16.3] - 2024-03-23
### Fixed
- Incorporate FlightSQL location bugfix in `kamu-adapter-flight-sql v0.167.2`

## [0.16.2] - 2024-03-20
### Fixed
- Incorporate dataset creation handle bugfix in `kamu-core v0.167.1`

## [0.16.1] - 2024-03-18
### Fixed
- Changed config env var prefix to `KAMU_API_SERVER_CONFIG_` to avoid collisions with Kubernetes automatic variables

## [0.16.0] - 2024-03-18
### Added
- Support for metadata object caching on local file system (e.g. to avoid too many calls to S3 repo)
- Support for caching the list of datasets in a remote repo (e.g. to avoid very expensive S3 bucket prefix listing calls)

## [0.15.1] - 2024-03-14
### Fixed
- OData adapter will ignore fields with unsupported data types instead of crashing

## [0.15.0] - 2024-03-14
### Added
- Experimental support for [OData](https://odata.org) protocol

## [0.14.1] - 2024-03-13
### Changed
- Updated to `kamu v0.165.0` to bring in flow system latest demo version

## [0.14.0] - 2024-03-06
### Changed
- Updated to `kamu v0.164.0` to bring in new REST data endpoints

## [0.13.3] - 2024-02-29
### Added
- Introduced a `ghcr.io/kamu-data/kamu-api-server:latest-with-data-mt` image with multi-tenant workspace

## [0.13.2] - 2024-02-28
### Change
- Updated to `kamu v0.162.1` to bring in more verbose logging on JWT token rejection reason

## [0.13.1] - 2024-02-28
### Fixed
- Startup crash in Flow Service that started to require admin token to operate

## [0.13.0] - 2024-02-28
### Changed
- Updated to `kamu v0.162.0`

## [0.12.2] - 2024-02-13
### Changed
- Upgraded Rust toolchain and minor dependencies
- Synced with `kamu` v0.158.0

## [0.12.0] - 2024-01-17
### Changed
- Upgraded to major changes in ODF and `kamu`

## [0.11.0] - 2023-11-26
### Added
- Push ingest API

## [0.10.0] - 2023-10-29
### Added
- Introduced a config file allowing to configure the list of supported auth providers

## [0.9.0] - 2023-10-26
### Added
- FlightSQL endpoint

## [0.8.0] - 2023-10-13
### Added
- Integrated multi-tenancy support: authentication & authorization for public datasets

## [0.7.0] - 2023-07-27
### Added
- Keeping a CHANGELOG
### Changed
- Integrated latest core with engine I/O strategies - this allows `api-server` run ingest/transform tasks for datasets located in S3 (currently by downloading necessary inputs locally)<|MERGE_RESOLUTION|>--- conflicted
+++ resolved
@@ -12,15 +12,13 @@
 - Fixed
 -->
 
-<<<<<<< HEAD
 ## [Unreleased]
 ### Changed
 - GQL: `molecule` area: use `BigInt` for `ipnft_token_id`
-=======
+
 ## [0.69.1] - 2025-06-06
 ### Added
 - GQL: Account Renaming API ([kamu CLI `0.241.1`](https://github.com/kamu-data/kamu-cli/releases/tag/v0.241.1)).
->>>>>>> 05b1a7e8
 
 ## [0.69.0] - 2025-06-06
 ### Added
