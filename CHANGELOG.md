--- conflicted
+++ resolved
@@ -12,11 +12,10 @@
 - Fixed
 -->
 
-<<<<<<< HEAD
 ## [Unreleased]
 ### Changed
 - GQL: `molecule` area: use `BigInt` for `ipnft_token_id`
-=======
+
 ## [0.70.1] - 2025-07-15
 ### Fixed
 - Added migrations to modify flow events ([kamu CLI `0.244.2`](https://github.com/kamu-data/kamu-cli/releases/tag/v0.244.2))
@@ -43,7 +42,6 @@
 - GQL: `AccountMut::modifyPasswordWithConfirmation()` ([kamu CLI `0.242.0`](https://github.com/kamu-data/kamu-cli/releases/tag/v0.242.0)).
 ### Changed
 - Upgraded to `datafusion v48`.
->>>>>>> bc818b3f
 
 ## [0.69.1] - 2025-06-06
 ### Added
