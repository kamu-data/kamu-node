--- conflicted
+++ resolved
@@ -13,7 +13,6 @@
 - Fixed
 -->
 
-<<<<<<< HEAD
 ## [Molecule-specific]
 ### Changed
 - GQL: `MoleculeMut::create_project()`: use `U256` type for `ipnft_token_id`.
@@ -23,7 +22,6 @@
 ### Fixed
  - Investigation: potential unstable ordering of dataset entry listings
  
-=======
 ## [0.77.4] - 2025-11-11
 ### Upstream [kamu `0.252.4`](https://github.com/kamu-data/kamu-cli/releases/tag/v0.252.4)
 - Refactor: QueryService was split on 3 parts (queries, schema, and session context builder)
@@ -33,7 +31,6 @@
 - Improved telemetry for entity loaders and spawned load tasks
 - Dataset statistics is now processed correctly without cached metadata
 
->>>>>>> f2ed583a
 ## [0.77.3] - 2025-11-10
 ### Upstream [kamu `0.252.3`](https://github.com/kamu-data/kamu-cli/releases/tag/v0.252.3)
 - Refactor: replaced delete_account_by_name() with delete_account_by_id() across repositories and services (#1442).
