# Changelog

All notable changes to this project will be documented in this file.

The format is based on [Keep a Changelog](https://keepachangelog.com/en/1.0.0/),
and this project adheres to [Semantic Versioning](https://semver.org/spec/v2.0.0.html).

<!--
Recommendation: for ease of reading, use the following order:
- Added
- Changed
- Fixed
-->

<<<<<<< HEAD
## [Unreleased]
### Changed
- GQL: `molecule` area: use `BigInt` for `ipnft_token_id`
=======
## [0.69.0] - 2025-06-06
### Added
- Support renaming accounts via GraphQL API ([kamu CLI `0.241.0`](https://github.com/kamu-data/kamu-cli/releases/tag/v0.241.0)):
  - automatically actualizes dataset entries (denormalized account names)
  - automatically updates alias files in ODF storage layer
  - properly handling account renames when it's initiated by updates to predefined configuration
### Fixed
- Missing length validation for webhook subscription labels.
- Unexpected webhook label duplication for empty labels.

>>>>>>> c6a043cd

## [0.68.1] - 2025-06-04
### Fixed
- Wallet-based authentication: interactive login use case support (Device Flow) ([kamu CLI `0.240.1`](https://github.com/kamu-data/kamu-cli/releases/tag/v0.240.1)).

## [0.68.0] - 2025-06-02
### Added
- Wallet-based authentication, Phase 1 ([kamu CLI `0.240.0`](https://github.com/kamu-data/kamu-cli/releases/tag/v0.240.0)).

## [0.67.0] - 2025-05-26
### Added
- Webhooks prototype ([kamu CLI `0.239.0`](https://github.com/kamu-data/kamu-cli/releases/tag/v0.239.0))

## [0.66.0] - 2025-05-22
### Added
- Account Deletion API ([kamu CLI `0.238.0`](https://github.com/kamu-data/kamu-cli/releases/tag/v0.238.0))

## [0.65.0] - 2025-05-14
### Added
- New REST endpoint `/system/info` and GQL endpoint `buildInfo` that return application version and build details
### Changed
- Upgraded to `datafusion v47.0.0` and latest `arrow`, `object-store`, and `flatbuffers` versions

## [0.64.0] - 2025-04-24
### Added
- Device Flow Authentication ([kamu CLI `0.235.0`](https://github.com/kamu-data/kamu-cli/releases/tag/v0.235.0))

## [0.63.0] - 2025-04-23
### Changed
- Pinned version for `aws-sdk-s3` crate version before breaking changes
- Update all minor versions of other crates
- Denormalization: DatasetEntry now contains a copy of owner's account name for faster dataset handle resolutions without extra round trip to database
- Speedup of account flow runs listing

## [0.62.3] - 2025-04-22
### Changed
- Forcing warmup of dataset ids listing cache on startup

## [0.62.2] - 2025-04-21
### Fixed
- Reverted `sqlx` upgrade that breaking image build

## [0.62.1] - 2025-04-19
### Changed
- Outbox: Added new param in consumer metadata `initial_consumer_boundary` which allow new consumer to not process all messages, but start from latest one
### Fixed
- S3 get_stored_dataset_by_id operation takes advantage of in-memory datasets listing cache

## [0.62.0] - 2025-04-09
### Added
- Automatically indexing key dataset blocks in the database for quicker navigation:
   - indexing all previously stored datasets at startup
   - indexing new changes to datasets incrementally, whenever HEAD advances
- Metadata chain visiting algorithm can now use the key blocks cached in the database
   to efficiently implement iteration over key blocks, when data events are not needed
### Changed
- E2E, `kamu-node-e2e-repo-tests`: remove a `kamu-api-server` dependency 
    that did not cause the `kamu-api-server` binary to be rebuilt.
- Upgraded to latest version of `dill=0.13`.

## [0.61.1] - 2025-04-08
### Added
- New value `semantic_search_threshold_score` in search configuration which used in `UiConfiguration`

## [0.61.0] - 2025-04-08
### Added
- New `engine.datafusionEmbedded` config section allows to pass custom DataFusion settings 
    when engine is used in ingest, batch query, and compaction contexts.
- GQL: 
  - `Datasets::role()`: returns the current user's role in relation to the dataset
  - GQL: `DatasetsMut::create_empty()` & `DatasetsMut::create_from_snapshot()`: alias validation in multi-tenant mode.
### Changed
- GQL: `DatasetsMut::create_empty()` & `DatasetsMut::create_from_snapshot()`: `dataset_visibility` is now mandatory.
- `kamu push/pull` command with `--force` flag now does not allow overwriting of seed block
### Fixed
- Multiple performance improvements in batch queries to avoid unnecessary metadata scanning.

## [0.60.1] - 2025-03-31
### Fixed 
- Correct api version

## [0.60.0] - 2025-03-31
### Changed
- Trigger dependent dataset flows on Http `/ingest` and on smart transfer protocol dataset push
- `DatasetSummary` files replaced with `DatasetStatistics` stored in the database 
    and updated synchronously with the HEAD reference updates
- Statistics is automatically pre-computed for all existing datasets on first use
- `DatasetHandle` and `DatasetEntry` now contain dataset kind marker
- Provenance service and pull request planner fetch dependencies from the graph
- Implemented caching layer for `DatasetEntry` within the currently open transaction

## [0.59.0] - 2025-03-25
### Added
- Private Datasets: sharing access ([kamu CLI `0.230.0`](https://github.com/kamu-data/kamu-cli/releases/tag/v0.230.0))

## [0.58.0] - 2025-03-23
### Added
- Introduced `debug` CLI command group for operational helpers
- New `debug semsearch-reindex` CLI command that allows to recreate the embeddings in the vector repository
- Semantic search:
  - More configuration options for indexing, allowing to skip datasets without descriptions or no data.
  - Overfetch is now configurable
  - Service will make repeated queries to the vector store to fill the requested results page size.
### Changed
- Flow: Updated the `BatchingRule` trigger to accept 0 for both properties(`min_records_to_await` and `max_batching_interval`), enabling dependency flow execution even when no data is added to the root dataset.
### Fixed
- HTTP & GQL API: Fixed internal error when query contains an unknown column

## [0.57.0] - 2025-03-19
### Added
- E2E: running tests also for S3 repositories
- DB-backed dataset references: they are now stored in the database, supporting transactional updates
- Ensured short transaction length in ingest & transform updates and compaction tasks.  
- Dataset Reference indexing to build the initial state of the dataset references.  
- Implemented in-memory caching for dataset references that works within the current 
### Changed
- Replaced default GraphQL playground with better maintained `graphiql` (old playground is still available)
- Improved API server web console looks
- Upgraded to `datafusion v46` (#1146)
- Dependency graph updates are improved for transactional correctness.  
- Extracted ODF dataset builders for LFS and S3 to allow for custom implementations.  
### Fixed
- Flow progress notifier is now more resilient to deleted datasets
- Use actual `base_url` in catalog configuration instead default one
- REST API: `GET /datasets/{id}` returns account data as it should 
- If dataset creation is interrupted before a dataset entry is written, 
   such a dataset is ignored and may be overwritten

## [0.56.1] - 2025-03-14
### Fixed
- Value of flow agent throttling now presented in seconds

## [0.56.0] - 2025-03-13
### Added
- Prometheus metrics: S3 ([kamu CLI `0.226.5`](https://github.com/kamu-data/kamu-cli/releases/tag/v0.226.5))
- New `FlowSystemConfig` structure in `CLIConfig` which allows to configure `flow_agent` and `task_agent` services with next options `awaiting_step_secs` and `mandatory_throttling_period_secs`
- GQL: New natural language search API - to use this feature you'll need to configure the OpenAI API key and a [Qdrant](https://qdrant.tech/) vector database connection

## [0.55.1] - 2025-03-07
### Fixed
- Fix regression with substitution of incorrect `ServerUrlConfig` component

## [0.55.0] - 2025-03-07
### Changed
- Upgrade kamu-cli version to `0.226.4`

## [0.54.3] - 2025-02-20
### Fixed
- OData API: fixed crash when accessing private dataset ([kamu CLI `0.225.0`](https://github.com/kamu-data/kamu-cli/releases/tag/v0.225.0))

## [0.54.2] - 2025-02-20
### Fixed
- Restoring OData API tolerance to trailing slashes (kamu CLI `0.223.1`)

## [0.54.1] - 2025-02-14
### Fixed
- Added access token notifier registration

## [0.54.0] - 2025-02-13
### Added
- New access token notifier that sends an email to the user each time a new access token is created (kamu CLI `0.222.0`)
### Changed
- Upgrade kamu-cli version to `0.223.0`
  - Upgraded to `datafusion v45`
  - Upgraded to `axum v0.8`

## [0.53.1] - 2025-02-03
### Fixed
- Private Datasets: hot-fixes (kamu CLI `0.221.1`)

## [0.53.0] - 2025-01-30
### Added
- Integration of email gateway (Postmark):
   - Defined `EmailSender` crate and prototyped `Postmark`-based implementation
   - Config support for gateway settings (API key, sender address & name)
   - Applied `askoma` templating engine and defined base HTML-rich template for all emails
   - Emails are fire-and-forget / best effort
   - First emails implemented: account registration, flow failed
- GQL support to query and update email on the currently logged account
### Changed
- Emails are mandatory for Kamu accounts now:
   - predefined users need to specify an email in config
   - predefined users are auto-synced at startup in case they existed before
   - GitHub users are queried for primary verified email, even if it is not public
   - migration code for the database existing users

## [0.52.1] - 2025-01-29
### Fixed
- Corrected access rights checks for transport protocols (SiTP, SmTP)

## [0.52.0] - 2025-01-28
### Changed
- Core changes from the Private Datasets epic (kamu CLI `0.220.0`), Vol. 2

## [0.51.0] - 2025-01-20
### Changed
- Toolchain updated to `nightly-2024-12-26`
- Core changes from the Private Datasets epic (kamu CLI `0.219.1`)

## [0.50.4] - 2024-01-15
### Fixed
- Telemetry-driven fixes in flow listings (kamu CLI `0.217.3`)

## [0.50.3] - 2024-01-13
### Changed
- Batched loading of flows and tasks (kamu CLI `0.217.2`)

## [0.50.2] - 2024-01-09
### Changed
- Extend database config (kamu CLI `0.217.1`)

## [0.50.1] - 2024-01-09
### Changed
- Add missing `RemoteStatusServiceImpl` service to catalog

## [0.50.0] - 2024-01-09
### Changed
- Env var and flow API changes (kamu CLI `0.217.0`)

## [0.49.0] - 2024-12-30
### Changed
- Flight SQL authentication (see https://github.com/kamu-data/kamu-cli/pull/1012)

## [0.48.1] - 2024-12-30
### Changed
- `/verify` endpoint hot fix (kamu CLI `0.215.1`)

## [0.48.0] - 2024-12-27
### Changed
- Flow configuration separation (kamu CLI `0.215.0`)

## [0.47.0] - 2024-12-23
### Changed
- Improved FlightSQL session state management (kamu CLI `0.214.0`)

## [0.46.3] - 2024-12-21
### Fixed
- Regression in FlightSQL interface related to database-backed `QueryService`

## [0.46.2] - 2024-12-19
### Fixed
- Less aggressive telemetry for key dataset services, like ingestion (kamu CLI `0.213.1`)

## [0.46.1] - 2024-12-18
### Fixed
- Eliminated regression crash on metadata queries

## [0.46.0] - 2024-12-18
### Changed
- Upgrade kamu-cli version to `0.213.0`
  - Upgrade to `datafusion v43`
  - Upgrade to `alloy v0.6`
  - Planners and executors in key dataset manipulation services
### Fixed
- Environment variables are automatically deleted if the dataset they refer to is deleted.

## [0.45.0] - 2024-12-03
### Changed
- Upgrade kamu-cli version to `0.211.0`:
  - Dataset dependency graph is now backed with a database, removing need in dependency scanning at startup.

## [0.44.0] - 2024-11-29
### Changed
- Upgrade kamu-cli version to `0.210.0`:
  - Improved OpenAPI integration
  - Replaced Swagger with Scalar for presenting OpenAPI spec
  - `kamu-api-server`: error if specialized config is not found
  - Separated runtime and dynamic UI configuration (such as feature flags)

## [0.43.1] - 2024-11-22
### Changed
- Upgrade kamu-cli version to `0.208.1` (minor updates in data image)

## [0.43.0] - 2024-11-22
### Changed
- Introduced `DatasetRegistry` abstraction, encapsulating listing and resolution of datasets (kamu-cli version to `0.208.0`):
  - Registry is backed by database-stored dataset entries, which are automatically maintained
  - Scope for `DatasetRepository` is now limited to support `DatasetRegistry` and in-memory dataset dependency graph
  - New concept of `ResolvedDataset`: a wrapper around `Arc<dyn Dataset>`, aware of dataset identity
  - Query and Dataset Search functions now consider only the datasets accessible for current user
  - Core services now explicitly separate planning (transactional) and execution (non-transactional) processing phases
  - Similar decomposition introduced in task system execution logic
  - Batched form for dataset authorization checks
  - Ensuring correct transactionality for dataset lookup and authorization checks all over the code base
  - Passing multi/single tenancy as an enum configuration instead of boolean
  - Renamed outbox "durability" term to "delivery mechanism" to clarify the design intent

## [0.42.3] - 2024-11-22
### Fixed
- Upgrade kamu-cli version to `0.207.3` (Outbox versions)

## [0.42.2] - 2024-11-14
### Fixed
- Upgrade kamu-cli version to `0.207.1`

## [0.42.1] - 2024-11-12
### Fixed
- Correct image version

## [0.42.0] - 2024-11-12
### Changed
- Upgrade kamu-cli version to `0.207.0`

## [0.41.3] - 2024-10-30
### Changed
- Upgrade kamu-cli version to `0.206.5`

## [0.41.2] - 2024-10-28
### Changed
- Upgrade kamu-cli version to `0.206.3`:
  - GraphQL: Removed deprecated `JSON_LD` in favor of `ND_JSON` in `DataBatchFormat`
  - GraphQL: In `DataBatchFormat` introduced `JSON_AOS` format to replace the now deprecated JSON in effort to harmonize format names with REST API
### Fixed
- GraphQL: Fixed invalid JSON encoding in `PARQUET_JSON` schema format when column names contain special character
- Improved telemetry for dataset entry indexing process
- Corrected recent migration related to outbox consumptions of old dataset events

## [0.41.1] - 2024-10-24
### Changed
- Upgrade kamu-cli version to `0.206.1`:
  - `DatasetEntryIndexer`: guarantee startup after `OutboxExecutor` for a more predictable initialization 
    - Add `DatasetEntry`'is re-indexing migration

## [0.41.0] - 2024-10-23
### Added
- Introduced OpenAPI spec generation
  - `/openapi.json` endpoint now returns the generated spec
  - `/swagger` endpoint serves an embedded Swagger UI for viewing the spec directly in the running server
  - OpenAPI schema is available in the repo `resources/openapi.json` beside its multi-tenant version
- Added endpoint to read a recently uploaded file (`GET /platform/file/upload/{upload_token}`)
### Changed
- Upgrade kamu-cli version to `0.205.0`:
  - Simplified organization of startup initialization code over different components
  - Postgres implementation for dataset entry and account Re-BAC repositories
  - `DatasetEntry` integration that will allow us to build dataset indexing
  - Added REST API endpoint:
    - `GET /info`
    - `GET /accounts/me`
    - `GET /datasets/:id`

## [0.40.1] - 2024-09-24
### Changed
- Upgrade kamu-cli version to `0.203.1`:
  - Added database migration & scripting to create an application user with restricted permissions

## [0.40.0] - 2024-09-22
### Added
- Support `List` and `Struct` arrow types in `json` and `json-aoa` encodings

## [0.39.0] - 2024-09-20
### Changed
- Upgrade kamu-cli version to `0.202.0`:
  - Major dependency upgrades:
    - DataFusion 42
    - HTTP stack v.1
    - Axum 0.7
    - latest AWS SDK
    - latest versions of all remaining libs we depend on
  - Outbox refactoring towards true parallelism via Tokio spanned tasks instead of futures
### Fixed
- Re-enabled missing optional features for eth, ftp, mqtt ingest and JSON SQL extensions
- Failed flows should still propagate `finishedAt` time
- Eliminate `span.enter`, replaced with instrument everywhere

## [0.38.0] - 2024-09-19
### Added
- REST API: New `/verify` endpoint allows verification of query commitment
### Changed
- Upgrade kamu-cli version to `0.201.0`:
  - Outbox main loop was revised to minimize the number of transactions
  - Detecting concurrent modifications in flow and task event stores
  - Improved and cleaned handling of flow abortions at different stages of processing
  - Revised implementation of flow scheduling to avoid in-memory time wheel

## [0.37.1] - 2024-09-13
### Changed
- Added application name prefix to Prometheus metrics

## [0.37.0] - 2024-09-13
### Added
- API Server now exposes Prometheus metrics
- FlightSQL tracing
### Changed
- Oracle Provider Prometheus metrics names changed to conform to the convention

## [0.36.0] - 2024-09-10
### Changed
- Oracle Provider: Updated to use V2 `/query` REST API
- Oracle Provider: Added ability to scan back only a certain interval of past blocks
- Oracle Provider: Added ability to ignore requests by ID and from certain consumers

## [0.35.2] - 2024-09-09
### Fixed
- Identity config registration bug that prevented response signing from working

## [0.35.1] - 2024-09-09
### Added
- REST API: The `/query` endpoint now supports response proofs via reproducibility and signing (#816)
- REST API: New `/{dataset}/metadata` endpoint for retrieving schema, description, attachments etc. (#816)
### Changed
- Upgrade kamu-cli version to `0.199.2`
  - Hot fixes in persistent Tasks & Flows

## [0.35.0] - 2024-09-06
### Changed
- Upgrade kamu-cli version to `0.199.1`
  - Persistent Tasks & Flows
  - Database schema breaking changes
  - Get Data Panel: use SmTP for pull & push links 
  - GQL api method `setConfigCompaction` allows to set `metadataOnly` configuration for both root and derived datasets
  - GQL api `triggerFlow` allows to trigger `HARD_COMPACTION` flow in `metadataOnly` mode for both root and derived datasets  

## [0.34.1] - 2024-08-30
### Fixed
- Critical errors were not logged due to logging guard destroyed before the call to tracing

## [0.34.0] - 2024-08-30
### Changed
- Upgrade kamu-cli version to `0.198.2`
  - ReBAC: in-memory & SQLite components
  - Smart Transfer Protocol: breaking changes

## [0.33.0] - 2024-08-27
### Changed
- Upgrade kamu-cli version to `0.198.0` (address [RUSTSEC-2024-0363](https://rustsec.org/advisories/RUSTSEC-2024-0363))

## [0.32.1] - 2024-08-22
### Fixed
- Add missed `ResetService` dependency

## [0.32.0] - 2024-08-22
### Changed
- Upgrade kamu-cli version to `0.197.0`

## [0.31.1] - 2024-08-16
### Fixed
- Missing initialization issue for outbox processor

## [0.31.0] - 2024-08-16
### Changed
- Upgrade kamu-cli version to 0.195.1 (DataFusion 41, Messaging outbox)

## [0.30.0] - 2024-08-13
### Changed
- Upgrade kamu-cli version to 0.194.0 and add `DatasetKeyValueSysEnv` service if encryption key was not provided

## [0.29.2] - 2024-07-30
### Changed
- Upgrade kamu-cli version to 0.191.5 and add init of new `DatasetKeyValueService` in catalog 

## [0.29.1] - 2024-07-23
### Changed
- Exposed new `engine`, `source`, and `protocol` sections in the `api-server` config (#109)

## [0.29.0] - 2024-07-23
### Changed
- Dropped "bunyan" log format in favor of standard `tracing` JSON logs (#106)
### Added
- The `oracle-provider` now exposes Prometheus metrics via `/system/metrics` endpoint (#106)
- All apps now support exporting traces via Open Telemetry protocol (#106)
- The `api-server` now support graceful shutdown (#106)
- All apps now support `/system/health?type={liveness,readiness,startup}` heath check endpoint using Kubernetes probe semantics (#106)

## [0.28.3] - 2024-07-23
### Changed
- Make dataset env vars encryption key optional

## [0.28.2] - 2024-07-22
### Changed
- Upgraded to kamu `0.191.4`

## [0.28.1] - 2024-07-22
### Changed
- Upgraded to kamu `0.191.3`

## [0.28.0] - 2024-07-19
### Added
- Integrated the `DatasetEnvVars` service that allows configuring custom variables and secrets to be used during the data ingestion
### Changed
- Upgraded to new `rustc` version and some dependencies
- Upgraded to kamu `0.191.2`

## [0.27.4] - 2024-07-11
### Fixed
- Regression where oracle provider stopped respecting the `block_stride` config

## [0.27.3] - 2024-07-08
### Fixed
- Upgraded to kamu `0.189.7` which fixes the operation of SmTP along with database transactions

## [0.27.0] - 2024-06-28
### Added
- Integrating modes of RDS password access

## [0.26.4] - 2024-06-24
### Fixed
- Upgraded to kamu `0.188.3` which is fixing file ingestion feature

## [0.26.3] - 2024-06-20
### Fixed
- Upgraded to kamu `0.188.1` that includes a fix for transactions getting "stuck" in data queries

## [0.26.2] - 2024-06-18
### Fixed
- Fixed invalid REST response decoding by `oracle-provider`

## [0.26.1] - 2024-06-18
### Fixed
- Fixed invalid REST request encoding by `oracle-provider`

## [0.26.0] - 2024-06-18
### Changed
- Upgraded to kamu `0.188.1`
- Improve `oracle-provider`:
  - Dataset identity support
  - SQL errors and missing dataset handling
  - Reproducibility state support

## [0.25.1] - 2024-06-14
### Changed
- Upgraded to kamu `0.188.0`

## [0.25.0] - 2024-06-14
### Changed
- Oracle provider was migrated from deprecated `ethers` to `alloy` crate
- Upgraded to kamu `0.186.0`

## [0.24.0] - 2024-06-10
### Changed
- Upgraded `kamu` from `0.181.1` to `0.185.1` ([changelog](https://github.com/kamu-data/kamu-cli/blob/master/CHANGELOG.md))

## [0.23.3] - 2024-05-20
### Fixed
- Hotfix: upgrade to Kamu CLI v0.181.1 (dealing with unresolved accounts)

## [0.23.2] - 2024-05-17
### Fixed
- HTTP API: add `/platform/login` handler to enable GitHub authorization inside Jupyter Notebook

## [0.23.1] - 2024-05-17
### Fixed
- Fix startup: correct config parameter name (`jwt_token` -> `jwt_secret`)

## [0.23.0] - 2024-05-14
### Changed
- Upgraded `kamu` from `0.177.0` to `0.180.0` ([changelog](https://github.com/kamu-data/kamu-cli/blob/master/CHANGELOG.md))
- Read settings from config file, absorb:
  - `--repo-url` CLI argument
  - environment variables used for configuration

## [0.22.0] - 2024-05-02
### Added
- Introduced new `kamu-oracle-provider` component which can fulfil data requests from any EVM compatible blockchain, working in conjunction with `OdfOracle` contracts defined in [`kamu-contracts`](https://github.com/kamu-data/kamu-contracts/) repository

## [0.21.0] - 2024-04-26
### Changed
- Upgraded `kamu` from `0.176.3` to `0.177.0` ([changelog](https://github.com/kamu-data/kamu-cli/blob/master/CHANGELOG.md))
- CI improvements:
  - use `cargo-udeps` to prevent the possibility of using unused dependencies
  - use `cargo-binstall` to speed up CI jobs

## [0.20.3] - 2024-04-21
### Fixed
- Missing compacting service dependency

## [0.20.2] - 2024-04-18
### Changed
- Synchronized with latest `kamu-cli` v0.176.3

## [0.20.1] - 2024-04-17
### Fixed
- Fixed startup failure by missed DI dependency

## [0.20.0] - 2024-04-15
### Changed
- The `/ingest` REST API endpoint also supports event time hints via odf-event-time header
### Fixed
- Removed paused from `setConfigCompacting` mutation
- Extended GraphQL `FlowDescriptionDatasetHardCompacting` empty result with a resulting message
- GraphQL Dataset Endpoints object: fixed the query endpoint

## [0.19.0] - 2024-04-09
### Added
- OData API now supports querying by collection ID/key (e.g. `account/covid.cases(123)`)
### Fixed
- Fixed all pedantic lint warnings

## [0.18.3] - 2024-04-09
### Changed
- Fixed CI build

## [0.18.2] - 2024-04-09
### Fixed
- Updated to `kamu v0.171.2` to correct the CLI push command in the Data access panel

## [0.18.1] - 2024-04-09
### Changed
- Updated to `kamu v0.171.1` to correct the web link in the Data access panel

## [0.18.0] - 2024-04-05
### Changed
- Updated to `kamu v0.171.0` to put in place endpoints for the Data Access panel

## [0.17.1] - 2024-03-26
### Fixed
- Enable local FS object store for push ingest to work

## [0.17.0] - 2024-03-23
### Added
- Made number of runtime threads configurable
### Changed
- Incorporate FlightSQL performance fixes in `kamu v0.168.0`

## [0.16.3] - 2024-03-23
### Fixed
- Incorporate FlightSQL location bugfix in `kamu-adapter-flight-sql v0.167.2`

## [0.16.2] - 2024-03-20
### Fixed
- Incorporate dataset creation handle bugfix in `kamu-core v0.167.1`

## [0.16.1] - 2024-03-18
### Fixed
- Changed config env var prefix to `KAMU_API_SERVER_CONFIG_` to avoid collisions with Kubernetes automatic variables

## [0.16.0] - 2024-03-18
### Added
- Support for metadata object caching on local file system (e.g. to avoid too many calls to S3 repo)
- Support for caching the list of datasets in a remote repo (e.g. to avoid very expensive S3 bucket prefix listing calls)

## [0.15.1] - 2024-03-14
### Fixed
- OData adapter will ignore fields with unsupported data types instead of crashing

## [0.15.0] - 2024-03-14
### Added
- Experimental support for [OData](https://odata.org) protocol

## [0.14.1] - 2024-03-13
### Changed
- Updated to `kamu v0.165.0` to bring in flow system latest demo version

## [0.14.0] - 2024-03-06
### Changed
- Updated to `kamu v0.164.0` to bring in new REST data endpoints

## [0.13.3] - 2024-02-29
### Added
- Introduced a `ghcr.io/kamu-data/kamu-api-server:latest-with-data-mt` image with multi-tenant workspace

## [0.13.2] - 2024-02-28
### Change
- Updated to `kamu v0.162.1` to bring in more verbose logging on JWT token rejection reason

## [0.13.1] - 2024-02-28
### Fixed
- Startup crash in Flow Service that started to require admin token to operate

## [0.13.0] - 2024-02-28
### Changed
- Updated to `kamu v0.162.0`

## [0.12.2] - 2024-02-13
### Changed
- Upgraded Rust toolchain and minor dependencies
- Synced with `kamu` v0.158.0

## [0.12.0] - 2024-01-17
### Changed
- Upgraded to major changes in ODF and `kamu`

## [0.11.0] - 2023-11-26
### Added
- Push ingest API

## [0.10.0] - 2023-10-29
### Added
- Introduced a config file allowing to configure the list of supported auth providers

## [0.9.0] - 2023-10-26
### Added
- FlightSQL endpoint

## [0.8.0] - 2023-10-13
### Added
- Integrated multi-tenancy support: authentication & authorization for public datasets

## [0.7.0] - 2023-07-27
### Added
- Keeping a CHANGELOG
### Changed
- Integrated latest core with engine I/O strategies - this allows `api-server` run ingest/transform tasks for datasets located in S3 (currently by downloading necessary inputs locally)<|MERGE_RESOLUTION|>--- conflicted
+++ resolved
@@ -12,11 +12,10 @@
 - Fixed
 -->
 
-<<<<<<< HEAD
 ## [Unreleased]
 ### Changed
 - GQL: `molecule` area: use `BigInt` for `ipnft_token_id`
-=======
+
 ## [0.69.0] - 2025-06-06
 ### Added
 - Support renaming accounts via GraphQL API ([kamu CLI `0.241.0`](https://github.com/kamu-data/kamu-cli/releases/tag/v0.241.0)):
@@ -26,8 +25,6 @@
 ### Fixed
 - Missing length validation for webhook subscription labels.
 - Unexpected webhook label duplication for empty labels.
-
->>>>>>> c6a043cd
 
 ## [0.68.1] - 2025-06-04
 ### Fixed
