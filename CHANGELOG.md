--- conflicted
+++ resolved
@@ -13,7 +13,6 @@
 - Fixed
 -->
 
-<<<<<<< HEAD
 ## [Molecule-specific]
 ### Changed
 - GQL: `MoleculeMut::create_project()`: use `U256` type for `ipnft_token_id`.
@@ -23,7 +22,6 @@
 ### Fixed
  - Investigation: potential unstable ordering of dataset entry listings
  
-=======
 ## [0.78.1] - 2025-11-24
 ### Upstream [kamu `0.253.1`](https://github.com/kamu-data/kamu-cli/releases/tag/v0.253.1)
 - Fixed: GQL: usage section contains size measure unit
@@ -33,7 +31,6 @@
 - Added retries for collection `entry` operations
 - Added new GQL methods to view account dataset statistic
 
->>>>>>> 77ab65b3
 ## [0.77.4] - 2025-11-11
 ### Upstream [kamu `0.252.4`](https://github.com/kamu-data/kamu-cli/releases/tag/v0.252.4)
 - Refactor: QueryService was split on 3 parts (queries, schema, and session context builder)
