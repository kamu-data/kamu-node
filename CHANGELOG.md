--- conflicted
+++ resolved
@@ -13,7 +13,6 @@
 - Fixed
 -->
 
-<<<<<<< HEAD
 ## [Unreleased]
 ### Changed
 - GQL: `MoleculeMut::create_project()`: use `U256` type for `ipnft_token_id`.
@@ -21,7 +20,6 @@
 - GQL: `Search::query()`: case insensitive search.
 - GQL: `MoleculeMut::create_project()`: generate lowercase project account name.
 
-=======
 ## [0.74.1] - 2025-09-12
 ### Upstream
 - Upgraded to [kamu `0.248.1`](https://github.com/kamu-data/kamu-cli/releases/tag/v0.248.1)
@@ -145,7 +143,6 @@
   - `WebhookEvent` entity flattened into `WebhookDelivery`, since it can no longer be reused for multiple subscriptions
   - Fixed handling removal of webhook subscription while flows are pending.
   
->>>>>>> 5a5bf925
 ## [0.71.4] - 2025-08-15
 ### Fixed
 - GQL playground fix in anonymous mode: ([kamu CLI `0.245.5`](https://github.com/kamu-data/kamu-cli/releases/tag/v0.245.5))
