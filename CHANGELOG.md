# Changelog

All notable changes to this project will be documented in this file.

The format is based on [Keep a Changelog](https://keepachangelog.com/en/1.0.0/),
and this project adheres to [Semantic Versioning](https://semver.org/spec/v2.0.0.html).

<!--
Recommendation: for ease of reading, use the following order:
- Added
- Changed
- Fixed
-->

<<<<<<< HEAD
=======
## [0.66.0] - 2025-05-22
### Added
- Account Deletion API ([kamu CLI `0.238.0`](https://github.com/kamu-data/kamu-cli/releases/tag/v0.238.0))

>>>>>>> 7fb5ccdc
## [0.65.0] - 2025-05-14
### Added
- New REST endpoint `/system/info` and GQL endpoint `buildInfo` that return application version and build details
### Changed
- Upgraded to `datafusion v47.0.0` and latest `arrow`, `object-store`, and `flatbuffers` versions

## [0.64.0] - 2025-04-24
### Added
- Device Flow Authentication ([kamu CLI `0.235.0`](https://github.com/kamu-data/kamu-cli/releases/tag/v0.235.0))

## [0.63.0] - 2025-04-23
### Changed
- Pinned version for `aws-sdk-s3` crate version before breaking changes
- Update all minor versions of other crates
- Denormalization: DatasetEntry now contains a copy of owner's account name for faster dataset handle resolutions without extra round trip to database
- Speedup of account flow runs listing

## [0.62.3] - 2025-04-22
### Changed
- Forcing warmup of dataset ids listing cache on startup

## [0.62.2] - 2025-04-21
### Fixed
- Reverted `sqlx` upgrade that breaking image build

## [0.62.1] - 2025-04-19
### Changed
- Outbox: Added new param in consumer metadata `initial_consumer_boundary` which allow new consumer to not process all messages, but start from latest one
### Fixed
- S3 get_stored_dataset_by_id operation takes advantage of in-memory datasets listing cache

## [0.62.0] - 2025-04-09
### Added
- Automatically indexing key dataset blocks in the database for quicker navigation:
   - indexing all previously stored datasets at startup
   - indexing new changes to datasets incrementally, whenever HEAD advances
- Metadata chain visiting algorithm can now use the key blocks cached in the database
   to efficiently implement iteration over key blocks, when data events are not needed
### Changed
- E2E, `kamu-node-e2e-repo-tests`: remove a `kamu-api-server` dependency 
    that did not cause the `kamu-api-server` binary to be rebuilt.
- Upgraded to latest version of `dill=0.13`.

## [0.61.1] - 2025-04-08
### Added
- New value `semantic_search_threshold_score` in search configuration which used in `UiConfiguration`

## [0.61.0] - 2025-04-08
### Added
- New `engine.datafusionEmbedded` config section allows to pass custom DataFusion settings 
    when engine is used in ingest, batch query, and compaction contexts.
- GQL: 
  - `Datasets::role()`: returns the current user's role in relation to the dataset
  - GQL: `DatasetsMut::create_empty()` & `DatasetsMut::create_from_snapshot()`: alias validation in multi-tenant mode.
### Changed
- GQL: `DatasetsMut::create_empty()` & `DatasetsMut::create_from_snapshot()`: `dataset_visibility` is now mandatory.
- `kamu push/pull` command with `--force` flag now does not allow overwriting of seed block
### Fixed
- Multiple performance improvements in batch queries to avoid unnecessary metadata scanning.

## [0.60.1] - 2025-03-31
### Fixed 
- Correct api version

## [0.60.0] - 2025-03-31
### Changed
- Trigger dependent dataset flows on Http `/ingest` and on smart transfer protocol dataset push
- `DatasetSummary` files replaced with `DatasetStatistics` stored in the database 
    and updated synchronously with the HEAD reference updates
- Statistics is automatically pre-computed for all existing datasets on first use
- `DatasetHandle` and `DatasetEntry` now contain dataset kind marker
- Provenance service and pull request planner fetch dependencies from the graph
- Implemented caching layer for `DatasetEntry` within the currently open transaction

## [0.59.0] - 2025-03-25
### Added
- Private Datasets: sharing access ([kamu CLI `0.230.0`](https://github.com/kamu-data/kamu-cli/releases/tag/v0.230.0))

## [0.58.0] - 2025-03-23
### Added
- Introduced `debug` CLI command group for operational helpers
- New `debug semsearch-reindex` CLI command that allows to recreate the embeddings in the vector repository
- Semantic search:
  - More configuration options for indexing, allowing to skip datasets without descriptions or no data.
  - Overfetch is now configurable
  - Service will make repeated queries to the vector store to fill the requested results page size.
### Changed
- Flow: Updated the `BatchingRule` trigger to accept 0 for both properties(`min_records_to_await` and `max_batching_interval`), enabling dependency flow execution even when no data is added to the root dataset.
### Fixed
- HTTP & GQL API: Fixed internal error when query contains an unknown column

## [0.57.0] - 2025-03-19
### Added
- E2E: running tests also for S3 repositories
- DB-backed dataset references: they are now stored in the database, supporting transactional updates
- Ensured short transaction length in ingest & transform updates and compaction tasks.  
- Dataset Reference indexing to build the initial state of the dataset references.  
- Implemented in-memory caching for dataset references that works within the current 
### Changed
- Replaced default GraphQL playground with better maintained `graphiql` (old playground is still available)
- Improved API server web console looks
- Upgraded to `datafusion v46` (#1146)
- Dependency graph updates are improved for transactional correctness.  
- Extracted ODF dataset builders for LFS and S3 to allow for custom implementations.  
### Fixed
- Flow progress notifier is now more resilient to deleted datasets
- Use actual `base_url` in catalog configuration instead default one
- REST API: `GET /datasets/{id}` returns account data as it should 
- If dataset creation is interrupted before a dataset entry is written, 
   such a dataset is ignored and may be overwritten

## [0.56.1] - 2025-03-14
### Fixed
- Value of flow agent throttling now presented in seconds

## [0.56.0] - 2025-03-13
### Added
- Prometheus metrics: S3 ([kamu CLI `0.226.5`](https://github.com/kamu-data/kamu-cli/releases/tag/v0.226.5))
- New `FlowSystemConfig` structure in `CLIConfig` which allows to configure `flow_agent` and `task_agent` services with next options `awaiting_step_secs` and `mandatory_throttling_period_secs`
- GQL: New natural language search API - to use this feature you'll need to configure the OpenAI API key and a [Qdrant](https://qdrant.tech/) vector database connection

## [0.55.1] - 2025-03-07
### Fixed
- Fix regression with substitution of incorrect `ServerUrlConfig` component

## [0.55.0] - 2025-03-07
### Changed
- Upgrade kamu-cli version to `0.226.4`

## [0.54.3] - 2025-02-20
### Fixed
- OData API: fixed crash when accessing private dataset ([kamu CLI `0.225.0`](https://github.com/kamu-data/kamu-cli/releases/tag/v0.225.0))

## [0.54.2] - 2025-02-20
### Fixed
- Restoring OData API tolerance to trailing slashes (kamu CLI `0.223.1`)

## [0.54.1] - 2025-02-14
### Fixed
- Added access token notifier registration

## [0.54.0] - 2025-02-13
### Added
- New access token notifier that sends an email to the user each time a new access token is created (kamu CLI `0.222.0`)
### Changed
- Upgrade kamu-cli version to `0.223.0`
  - Upgraded to `datafusion v45`
  - Upgraded to `axum v0.8`

## [0.53.1] - 2025-02-03
### Fixed
- Private Datasets: hot-fixes (kamu CLI `0.221.1`)

## [0.53.0] - 2025-01-30
### Added
- Integration of email gateway (Postmark):
   - Defined `EmailSender` crate and prototyped `Postmark`-based implementation
   - Config support for gateway settings (API key, sender address & name)
   - Applied `askoma` templating engine and defined base HTML-rich template for all emails
   - Emails are fire-and-forget / best effort
   - First emails implemented: account registration, flow failed
- GQL support to query and update email on the currently logged account
### Changed
- Emails are mandatory for Kamu accounts now:
   - predefined users need to specify an email in config
   - predefined users are auto-synced at startup in case they existed before
   - GitHub users are queried for primary verified email, even if it is not public
   - migration code for the database existing users

## [0.52.1] - 2025-01-29
### Fixed
- Corrected access rights checks for transport protocols (SiTP, SmTP)

## [0.52.0] - 2025-01-28
### Changed
- Core changes from the Private Datasets epic (kamu CLI `0.220.0`), Vol. 2

## [0.51.0] - 2025-01-20
### Changed
- Toolchain updated to `nightly-2024-12-26`
- Core changes from the Private Datasets epic (kamu CLI `0.219.1`)

## [0.50.4] - 2024-01-15
### Fixed
- Telemetry-driven fixes in flow listings (kamu CLI `0.217.3`)

## [0.50.3] - 2024-01-13
### Changed
- Batched loading of flows and tasks (kamu CLI `0.217.2`)

## [0.50.2] - 2024-01-09
### Changed
- Extend database config (kamu CLI `0.217.1`)

## [0.50.1] - 2024-01-09
### Changed
- Add missing `RemoteStatusServiceImpl` service to catalog

## [0.50.0] - 2024-01-09
### Changed
- Env var and flow API changes (kamu CLI `0.217.0`)

## [0.49.0] - 2024-12-30
### Changed
- Flight SQL authentication (see https://github.com/kamu-data/kamu-cli/pull/1012)

## [0.48.1] - 2024-12-30
### Changed
- `/verify` endpoint hot fix (kamu CLI `0.215.1`)

## [0.48.0] - 2024-12-27
### Changed
- Flow configuration separation (kamu CLI `0.215.0`)

## [0.47.0] - 2024-12-23
### Changed
- Improved FlightSQL session state management (kamu CLI `0.214.0`)

## [0.46.3] - 2024-12-21
### Fixed
- Regression in FlightSQL interface related to database-backed `QueryService`

## [0.46.2] - 2024-12-19
### Fixed
- Less aggressive telemetry for key dataset services, like ingestion (kamu CLI `0.213.1`)

## [0.46.1] - 2024-12-18
### Fixed
- Eliminated regression crash on metadata queries

## [0.46.0] - 2024-12-18
### Changed
- Upgrade kamu-cli version to `0.213.0`
  - Upgrade to `datafusion v43`
  - Upgrade to `alloy v0.6`
  - Planners and executors in key dataset manipulation services
### Fixed
- Environment variables are automatically deleted if the dataset they refer to is deleted.

## [0.45.0] - 2024-12-03
### Changed
- Upgrade kamu-cli version to `0.211.0`:
  - Dataset dependency graph is now backed with a database, removing need in dependency scanning at startup.

## [0.44.0] - 2024-11-29
### Changed
- Upgrade kamu-cli version to `0.210.0`:
  - Improved OpenAPI integration
  - Replaced Swagger with Scalar for presenting OpenAPI spec
  - `kamu-api-server`: error if specialized config is not found
  - Separated runtime and dynamic UI configuration (such as feature flags)

## [0.43.1] - 2024-11-22
### Changed
- Upgrade kamu-cli version to `0.208.1` (minor updates in data image)

## [0.43.0] - 2024-11-22
### Changed
- Introduced `DatasetRegistry` abstraction, encapsulating listing and resolution of datasets (kamu-cli version to `0.208.0`):
  - Registry is backed by database-stored dataset entries, which are automatically maintained
  - Scope for `DatasetRepository` is now limited to support `DatasetRegistry` and in-memory dataset dependency graph
  - New concept of `ResolvedDataset`: a wrapper around `Arc<dyn Dataset>`, aware of dataset identity
  - Query and Dataset Search functions now consider only the datasets accessible for current user
  - Core services now explicitly separate planning (transactional) and execution (non-transactional) processing phases
  - Similar decomposition introduced in task system execution logic
  - Batched form for dataset authorization checks
  - Ensuring correct transactionality for dataset lookup and authorization checks all over the code base
  - Passing multi/single tenancy as an enum configuration instead of boolean
  - Renamed outbox "durability" term to "delivery mechanism" to clarify the design intent

## [0.42.3] - 2024-11-22
### Fixed
- Upgrade kamu-cli version to `0.207.3` (Outbox versions)

## [0.42.2] - 2024-11-14
### Fixed
- Upgrade kamu-cli version to `0.207.1`

## [0.42.1] - 2024-11-12
### Fixed
- Correct image version

## [0.42.0] - 2024-11-12
### Changed
- Upgrade kamu-cli version to `0.207.0`

## [0.41.3] - 2024-10-30
### Changed
- Upgrade kamu-cli version to `0.206.5`

## [0.41.2] - 2024-10-28
### Changed
- Upgrade kamu-cli version to `0.206.3`:
  - GraphQL: Removed deprecated `JSON_LD` in favor of `ND_JSON` in `DataBatchFormat`
  - GraphQL: In `DataBatchFormat` introduced `JSON_AOS` format to replace the now deprecated JSON in effort to harmonize format names with REST API
### Fixed
- GraphQL: Fixed invalid JSON encoding in `PARQUET_JSON` schema format when column names contain special character
- Improved telemetry for dataset entry indexing process
- Corrected recent migration related to outbox consumptions of old dataset events

## [0.41.1] - 2024-10-24
### Changed
- Upgrade kamu-cli version to `0.206.1`:
  - `DatasetEntryIndexer`: guarantee startup after `OutboxExecutor` for a more predictable initialization 
    - Add `DatasetEntry`'is re-indexing migration

## [0.41.0] - 2024-10-23
### Added
- Introduced OpenAPI spec generation
  - `/openapi.json` endpoint now returns the generated spec
  - `/swagger` endpoint serves an embedded Swagger UI for viewing the spec directly in the running server
  - OpenAPI schema is available in the repo `resources/openapi.json` beside its multi-tenant version
- Added endpoint to read a recently uploaded file (`GET /platform/file/upload/{upload_token}`)
### Changed
- Upgrade kamu-cli version to `0.205.0`:
  - Simplified organization of startup initialization code over different components
  - Postgres implementation for dataset entry and account Re-BAC repositories
  - `DatasetEntry` integration that will allow us to build dataset indexing
  - Added REST API endpoint:
    - `GET /info`
    - `GET /accounts/me`
    - `GET /datasets/:id`

## [0.40.1] - 2024-09-24
### Changed
- Upgrade kamu-cli version to `0.203.1`:
  - Added database migration & scripting to create an application user with restricted permissions

## [0.40.0] - 2024-09-22
### Added
- Support `List` and `Struct` arrow types in `json` and `json-aoa` encodings

## [0.39.0] - 2024-09-20
### Changed
- Upgrade kamu-cli version to `0.202.0`:
  - Major dependency upgrades:
    - DataFusion 42
    - HTTP stack v.1
    - Axum 0.7
    - latest AWS SDK
    - latest versions of all remaining libs we depend on
  - Outbox refactoring towards true parallelism via Tokio spanned tasks instead of futures
### Fixed
- Re-enabled missing optional features for eth, ftp, mqtt ingest and JSON SQL extensions
- Failed flows should still propagate `finishedAt` time
- Eliminate `span.enter`, replaced with instrument everywhere

## [0.38.0] - 2024-09-19
### Added
- REST API: New `/verify` endpoint allows verification of query commitment
### Changed
- Upgrade kamu-cli version to `0.201.0`:
  - Outbox main loop was revised to minimize the number of transactions
  - Detecting concurrent modifications in flow and task event stores
  - Improved and cleaned handling of flow abortions at different stages of processing
  - Revised implementation of flow scheduling to avoid in-memory time wheel

## [0.37.1] - 2024-09-13
### Changed
- Added application name prefix to Prometheus metrics

## [0.37.0] - 2024-09-13
### Added
- API Server now exposes Prometheus metrics
- FlightSQL tracing
### Changed
- Oracle Provider Prometheus metrics names changed to conform to the convention

## [0.36.0] - 2024-09-10
### Changed
- Oracle Provider: Updated to use V2 `/query` REST API
- Oracle Provider: Added ability to scan back only a certain interval of past blocks
- Oracle Provider: Added ability to ignore requests by ID and from certain consumers

## [0.35.2] - 2024-09-09
### Fixed
- Identity config registration bug that prevented response signing from working

## [0.35.1] - 2024-09-09
### Added
- REST API: The `/query` endpoint now supports response proofs via reproducibility and signing (#816)
- REST API: New `/{dataset}/metadata` endpoint for retrieving schema, description, attachments etc. (#816)
### Changed
- Upgrade kamu-cli version to `0.199.2`
  - Hot fixes in persistent Tasks & Flows

## [0.35.0] - 2024-09-06
### Changed
- Upgrade kamu-cli version to `0.199.1`
  - Persistent Tasks & Flows
  - Database schema breaking changes
  - Get Data Panel: use SmTP for pull & push links 
  - GQL api method `setConfigCompaction` allows to set `metadataOnly` configuration for both root and derived datasets
  - GQL api `triggerFlow` allows to trigger `HARD_COMPACTION` flow in `metadataOnly` mode for both root and derived datasets  

## [0.34.1] - 2024-08-30
### Fixed
- Critical errors were not logged due to logging guard destroyed before the call to tracing

## [0.34.0] - 2024-08-30
### Changed
- Upgrade kamu-cli version to `0.198.2`
  - ReBAC: in-memory & SQLite components
  - Smart Transfer Protocol: breaking changes

## [0.33.0] - 2024-08-27
### Changed
- Upgrade kamu-cli version to `0.198.0` (address [RUSTSEC-2024-0363](https://rustsec.org/advisories/RUSTSEC-2024-0363))

## [0.32.1] - 2024-08-22
### Fixed
- Add missed `ResetService` dependency

## [0.32.0] - 2024-08-22
### Changed
- Upgrade kamu-cli version to `0.197.0`

## [0.31.1] - 2024-08-16
### Fixed
- Missing initialization issue for outbox processor

## [0.31.0] - 2024-08-16
### Changed
- Upgrade kamu-cli version to 0.195.1 (DataFusion 41, Messaging outbox)

## [0.30.0] - 2024-08-13
### Changed
- Upgrade kamu-cli version to 0.194.0 and add `DatasetKeyValueSysEnv` service if encryption key was not provided

## [0.29.2] - 2024-07-30
### Changed
- Upgrade kamu-cli version to 0.191.5 and add init of new `DatasetKeyValueService` in catalog 

## [0.29.1] - 2024-07-23
### Changed
- Exposed new `engine`, `source`, and `protocol` sections in the `api-server` config (#109)

## [0.29.0] - 2024-07-23
### Changed
- Dropped "bunyan" log format in favor of standard `tracing` JSON logs (#106)
### Added
- The `oracle-provider` now exposes Prometheus metrics via `/system/metrics` endpoint (#106)
- All apps now support exporting traces via Open Telemetry protocol (#106)
- The `api-server` now support graceful shutdown (#106)
- All apps now support `/system/health?type={liveness,readiness,startup}` heath check endpoint using Kubernetes probe semantics (#106)

## [0.28.3] - 2024-07-23
### Changed
- Make dataset env vars encryption key optional

## [0.28.2] - 2024-07-22
### Changed
- Upgraded to kamu `0.191.4`

## [0.28.1] - 2024-07-22
### Changed
- Upgraded to kamu `0.191.3`

## [0.28.0] - 2024-07-19
### Added
- Integrated the `DatasetEnvVars` service that allows configuring custom variables and secrets to be used during the data ingestion
### Changed
- Upgraded to new `rustc` version and some dependencies
- Upgraded to kamu `0.191.2`

## [0.27.4] - 2024-07-11
### Fixed
- Regression where oracle provider stopped respecting the `block_stride` config

## [0.27.3] - 2024-07-08
### Fixed
- Upgraded to kamu `0.189.7` which fixes the operation of SmTP along with database transactions

## [0.27.0] - 2024-06-28
### Added
- Integrating modes of RDS password access

## [0.26.4] - 2024-06-24
### Fixed
- Upgraded to kamu `0.188.3` which is fixing file ingestion feature

## [0.26.3] - 2024-06-20
### Fixed
- Upgraded to kamu `0.188.1` that includes a fix for transactions getting "stuck" in data queries

## [0.26.2] - 2024-06-18
### Fixed
- Fixed invalid REST response decoding by `oracle-provider`

## [0.26.1] - 2024-06-18
### Fixed
- Fixed invalid REST request encoding by `oracle-provider`

## [0.26.0] - 2024-06-18
### Changed
- Upgraded to kamu `0.188.1`
- Improve `oracle-provider`:
  - Dataset identity support
  - SQL errors and missing dataset handling
  - Reproducibility state support

## [0.25.1] - 2024-06-14
### Changed
- Upgraded to kamu `0.188.0`

## [0.25.0] - 2024-06-14
### Changed
- Oracle provider was migrated from deprecated `ethers` to `alloy` crate
- Upgraded to kamu `0.186.0`

## [0.24.0] - 2024-06-10
### Changed
- Upgraded `kamu` from `0.181.1` to `0.185.1` ([changelog](https://github.com/kamu-data/kamu-cli/blob/master/CHANGELOG.md))

## [0.23.3] - 2024-05-20
### Fixed
- Hotfix: upgrade to Kamu CLI v0.181.1 (dealing with unresolved accounts)

## [0.23.2] - 2024-05-17
### Fixed
- HTTP API: add `/platform/login` handler to enable GitHub authorization inside Jupyter Notebook

## [0.23.1] - 2024-05-17
### Fixed
- Fix startup: correct config parameter name (`jwt_token` -> `jwt_secret`)

## [0.23.0] - 2024-05-14
### Changed
- Upgraded `kamu` from `0.177.0` to `0.180.0` ([changelog](https://github.com/kamu-data/kamu-cli/blob/master/CHANGELOG.md))
- Read settings from config file, absorb:
  - `--repo-url` CLI argument
  - environment variables used for configuration

## [0.22.0] - 2024-05-02
### Added
- Introduced new `kamu-oracle-provider` component which can fulfil data requests from any EVM compatible blockchain, working in conjunction with `OdfOracle` contracts defined in [`kamu-contracts`](https://github.com/kamu-data/kamu-contracts/) repository

## [0.21.0] - 2024-04-26
### Changed
- Upgraded `kamu` from `0.176.3` to `0.177.0` ([changelog](https://github.com/kamu-data/kamu-cli/blob/master/CHANGELOG.md))
- CI improvements:
  - use `cargo-udeps` to prevent the possibility of using unused dependencies
  - use `cargo-binstall` to speed up CI jobs

## [0.20.3] - 2024-04-21
### Fixed
- Missing compacting service dependency

## [0.20.2] - 2024-04-18
### Changed
- Synchronized with latest `kamu-cli` v0.176.3

## [0.20.1] - 2024-04-17
### Fixed
- Fixed startup failure by missed DI dependency

## [0.20.0] - 2024-04-15
### Changed
- The `/ingest` REST API endpoint also supports event time hints via odf-event-time header
### Fixed
- Removed paused from `setConfigCompacting` mutation
- Extended GraphQL `FlowDescriptionDatasetHardCompacting` empty result with a resulting message
- GraphQL Dataset Endpoints object: fixed the query endpoint

## [0.19.0] - 2024-04-09
### Added
- OData API now supports querying by collection ID/key (e.g. `account/covid.cases(123)`)
### Fixed
- Fixed all pedantic lint warnings

## [0.18.3] - 2024-04-09
### Changed
- Fixed CI build

## [0.18.2] - 2024-04-09
### Fixed
- Updated to `kamu v0.171.2` to correct the CLI push command in the Data access panel

## [0.18.1] - 2024-04-09
### Changed
- Updated to `kamu v0.171.1` to correct the web link in the Data access panel

## [0.18.0] - 2024-04-05
### Changed
- Updated to `kamu v0.171.0` to put in place endpoints for the Data Access panel

## [0.17.1] - 2024-03-26
### Fixed
- Enable local FS object store for push ingest to work

## [0.17.0] - 2024-03-23
### Added
- Made number of runtime threads configurable
### Changed
- Incorporate FlightSQL performance fixes in `kamu v0.168.0`

## [0.16.3] - 2024-03-23
### Fixed
- Incorporate FlightSQL location bugfix in `kamu-adapter-flight-sql v0.167.2`

## [0.16.2] - 2024-03-20
### Fixed
- Incorporate dataset creation handle bugfix in `kamu-core v0.167.1`

## [0.16.1] - 2024-03-18
### Fixed
- Changed config env var prefix to `KAMU_API_SERVER_CONFIG_` to avoid collisions with Kubernetes automatic variables

## [0.16.0] - 2024-03-18
### Added
- Support for metadata object caching on local file system (e.g. to avoid too many calls to S3 repo)
- Support for caching the list of datasets in a remote repo (e.g. to avoid very expensive S3 bucket prefix listing calls)

## [0.15.1] - 2024-03-14
### Fixed
- OData adapter will ignore fields with unsupported data types instead of crashing

## [0.15.0] - 2024-03-14
### Added
- Experimental support for [OData](https://odata.org) protocol

## [0.14.1] - 2024-03-13
### Changed
- Updated to `kamu v0.165.0` to bring in flow system latest demo version

## [0.14.0] - 2024-03-06
### Changed
- Updated to `kamu v0.164.0` to bring in new REST data endpoints

## [0.13.3] - 2024-02-29
### Added
- Introduced a `ghcr.io/kamu-data/kamu-api-server:latest-with-data-mt` image with multi-tenant workspace

## [0.13.2] - 2024-02-28
### Change
- Updated to `kamu v0.162.1` to bring in more verbose logging on JWT token rejection reason

## [0.13.1] - 2024-02-28
### Fixed
- Startup crash in Flow Service that started to require admin token to operate

## [0.13.0] - 2024-02-28
### Changed
- Updated to `kamu v0.162.0`

## [0.12.2] - 2024-02-13
### Changed
- Upgraded Rust toolchain and minor dependencies
- Synced with `kamu` v0.158.0

## [0.12.0] - 2024-01-17
### Changed
- Upgraded to major changes in ODF and `kamu`

## [0.11.0] - 2023-11-26
### Added
- Push ingest API

## [0.10.0] - 2023-10-29
### Added
- Introduced a config file allowing to configure the list of supported auth providers

## [0.9.0] - 2023-10-26
### Added
- FlightSQL endpoint

## [0.8.0] - 2023-10-13
### Added
- Integrated multi-tenancy support: authentication & authorization for public datasets

## [0.7.0] - 2023-07-27
### Added
- Keeping a CHANGELOG
### Changed
- Integrated latest core with engine I/O strategies - this allows `api-server` run ingest/transform tasks for datasets located in S3 (currently by downloading necessary inputs locally)<|MERGE_RESOLUTION|>--- conflicted
+++ resolved
@@ -12,13 +12,10 @@
 - Fixed
 -->
 
-<<<<<<< HEAD
-=======
 ## [0.66.0] - 2025-05-22
 ### Added
 - Account Deletion API ([kamu CLI `0.238.0`](https://github.com/kamu-data/kamu-cli/releases/tag/v0.238.0))
 
->>>>>>> 7fb5ccdc
 ## [0.65.0] - 2025-05-14
 ### Added
 - New REST endpoint `/system/info` and GQL endpoint `buildInfo` that return application version and build details
