--- conflicted
+++ resolved
@@ -13,6 +13,8 @@
 -->
 
 ## [Unreleased]
+### Added
+- Possibility to run e2e with s3 repository
 ### Fixed
 - Flow progress notifier is now more resilient to deleted datasets
 - Use actual `base_url` in catalog configuration instead default one
@@ -25,11 +27,7 @@
 ### Added
 - Prometheus metrics: S3 ([kamu CLI `0.226.5`](https://github.com/kamu-data/kamu-cli/releases/tag/v0.226.5))
 - New `FlowSystemConfig` structure in `CLIConfig` which allows to configure `flow_agent` and `task_agent` services with next options `awaiting_step_secs` and `mandatory_throttling_period_secs`
-<<<<<<< HEAD
-- Possibility to run e2e with s3 repository
-=======
 - GQL: New natural language search API - to use this feature you'll need to configure the OpenAI API key and a [Qdrant](https://qdrant.tech/) vector database connection
->>>>>>> 67716351
 
 ## [0.55.1] - 2025-03-07
 ### Fixed
